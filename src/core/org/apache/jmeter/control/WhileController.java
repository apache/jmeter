--- conflicted
+++ resolved
@@ -110,20 +110,13 @@
 	 * distinguish this from previous failure *inside* loop
 	 * 
 	 */
-	public Sampler doNext() {
+	public Sampler next() {
 		if (current != 0) { // in the middle of the loop
-			return super.doNext();
+			return super.next();
 		}
 		// Must be start of loop
 		if (!endOfLoop(false)) {
-<<<<<<< HEAD
-			return super.doNext(); // OK to continue
-		} else {
-			reInitialize(); // Don't even start the loop
-			return null;
-=======
 			return super.next(); // OK to continue
->>>>>>> 314628ba
 		}
 		reInitialize(); // Don't even start the loop
 		return null;
