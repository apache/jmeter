/*
 * Licensed to the Apache Software Foundation (ASF) under one or more
 * contributor license agreements.  See the NOTICE file distributed with
 * this work for additional information regarding copyright ownership.
 * The ASF licenses this file to You under the Apache License, Version 2.0
 * (the "License"); you may not use this file except in compliance with
 * the License.  You may obtain a copy of the License at
 *
 *   http://www.apache.org/licenses/LICENSE-2.0
 *
 * Unless required by applicable law or agreed to in writing, software
 * distributed under the License is distributed on an "AS IS" BASIS,
 * WITHOUT WARRANTIES OR CONDITIONS OF ANY KIND, either express or implied.
 * See the License for the specific language governing permissions and
 * limitations under the License.
 *
 */

package org.apache.jmeter.threads;

import java.io.IOException;
import java.io.ObjectInputStream;
import java.util.Map.Entry;
import java.util.concurrent.ConcurrentHashMap;
import java.util.concurrent.TimeUnit;

import org.apache.jmeter.engine.StandardJMeterEngine;
import org.apache.jmeter.engine.TreeCloner;
import org.apache.jmeter.gui.GUIMenuSortOrder;
import org.apache.jmeter.testelement.property.BooleanProperty;
import org.apache.jmeter.testelement.property.IntegerProperty;
import org.apache.jmeter.testelement.property.LongProperty;
import org.apache.jmeter.util.JMeterUtils;
import org.apache.jorphan.collections.ListedHashTree;
import org.apache.jorphan.util.JMeterStopTestException;
import org.slf4j.Logger;
import org.slf4j.LoggerFactory;

/**
 * ThreadGroup holds the settings for a JMeter thread group.
 *
 * This class is intended to be ThreadSafe.
 */
@GUIMenuSortOrder(1)
public class ThreadGroup extends AbstractThreadGroup {
    private static final long serialVersionUID = 282L;

    private static final Logger log = LoggerFactory.getLogger(ThreadGroup.class);

    private static final long WAIT_TO_DIE = JMeterUtils.getPropDefault("jmeterengine.threadstop.wait", 5 * 1000); // 5 seconds

    /** How often to check for shutdown during ramp-up, default 1000ms */
    private static final int RAMPUP_GRANULARITY =
            JMeterUtils.getPropDefault("jmeterthread.rampup.granularity", 1000); // $NON-NLS-1$

    //+ JMX entries - do not change the string values

    /** Ramp-up time */
    public static final String RAMP_TIME = "ThreadGroup.ramp_time";

    /** Whether thread startup is delayed until required */
    public static final String DELAYED_START = "ThreadGroup.delayedStart";

    /** Whether scheduler is being used */
    public static final String SCHEDULER = "ThreadGroup.scheduler";

    /** Scheduler duration, overrides end time */
    public static final String DURATION = "ThreadGroup.duration";

    /** Scheduler start delay, overrides start time */
    public static final String DELAY = "ThreadGroup.delay";
    //- JMX entries

    private transient Thread threadStarter;

    // List of active threads
    private final ConcurrentHashMap<JMeterThread, Thread> allThreads = new ConcurrentHashMap<>();

    private transient Object addThreadLock = new Object();

    /** Is test (still) running? */
    private volatile boolean running = false;

    /** Thread Group number */
    private int groupNumber;

    /** Are we using delayed startup? */
    private boolean delayedStartup;

    /** Thread safe class */
    private ListenerNotifier notifier;

    /** This property will be cloned */
    private ListedHashTree threadGroupTree;

    /**
     * No-arg constructor.
     */
    public ThreadGroup() {
        super();
    }

    /**
     * Set whether scheduler is being used
     *
     * @param scheduler true is scheduler is to be used
     */
    public void setScheduler(boolean scheduler) {
        setProperty(new BooleanProperty(SCHEDULER, scheduler));
    }

    /**
     * Get whether scheduler is being used
     *
     * @return true if scheduler is being used
     */
    public boolean getScheduler() {
        return getPropertyAsBoolean(SCHEDULER);
    }

    /**
     * Get the desired duration of the thread group test run
     *
     * @return the duration (in secs)
     */
    public long getDuration() {
        return getPropertyAsLong(DURATION);
    }

    /**
     * Set the desired duration of the thread group test run
     *
     * @param duration
     *            in seconds
     */
    public void setDuration(long duration) {
        setProperty(new LongProperty(DURATION, duration));
    }

    /**
     * Get the startup delay
     *
     * @return the delay (in secs)
     */
    public long getDelay() {
        return getPropertyAsLong(DELAY);
    }

    /**
     * Set the startup delay
     *
     * @param delay
     *            in seconds
     */
    public void setDelay(long delay) {
        setProperty(new LongProperty(DELAY, delay));
    }

    /**
     * Set the ramp-up value.
     *
     * @param rampUp
     *            the ramp-up value.
     */
    public void setRampUp(int rampUp) {
        setProperty(new IntegerProperty(RAMP_TIME, rampUp));
    }

    /**
     * Get the ramp-up value.
     *
     * @return the ramp-up value.
     */
    public int getRampUp() {
        return getPropertyAsInt(ThreadGroup.RAMP_TIME);
    }

    private boolean isDelayedStartup() {
        return getPropertyAsBoolean(DELAYED_START);
    }

    /**
     * This will schedule the time for the JMeterThread.
     *
     * @param thread JMeterThread
     * @param now in milliseconds
     */
    private void scheduleThread(JMeterThread thread, long now) {

        if (!getScheduler()) { // if the Scheduler is not enabled
            return;
        }

        if (getDelay() >= 0) { // Duration is in seconds
            thread.setStartTime(getDelay() * 1000 + now);
        } else {
            throw new JMeterStopTestException("Invalid delay " + getDelay() + " set in Thread Group:" + getName());
        }

        // set the endtime for the Thread
        if (getDuration() > 0) {// Duration is in seconds
            thread.setEndTime(getDuration() * 1000 + (thread.getStartTime()));
        } else {
            throw new JMeterStopTestException("Invalid duration " + getDuration() + " set in Thread Group:" + getName());
        }
        // Enables the scheduler
        thread.setScheduled(true);
    }

    @Override
    public void start(int groupNum, ListenerNotifier notifier, ListedHashTree threadGroupTree, StandardJMeterEngine engine) {
        this.running = true;
        this.groupNumber = groupNum;
        this.notifier = notifier;
        this.threadGroupTree = threadGroupTree;
        int numThreads = getNumThreads();
        int rampUpPeriodInSeconds = getRampUp();
        boolean isSameUser = isSameUserOnNextIteration();
        delayedStartup = isDelayedStartup(); // Fetch once; needs to stay constant
        log.info("Starting thread group... number={} threads={} ramp-up={} delayedStart={}", groupNumber,
                numThreads, rampUpPeriodInSeconds, delayedStartup);
        if (delayedStartup) {
            threadStarter = new Thread(new ThreadStarter(notifier, threadGroupTree, engine), getName()+"-ThreadStarter");
            threadStarter.setDaemon(true);
            threadStarter.start();
            // N.B. we don't wait for the thread to complete, as that would prevent parallel TGs
        } else {
            final JMeterContext context = JMeterContextService.getContext();
            long lastThreadStartInMillis = 0;
            int delayForNextThreadInMillis = 0;
            final int perThreadDelayInMillis = Math.round((float) rampUpPeriodInSeconds * 1000 / numThreads);
            for (int threadNum = 0; running && threadNum < numThreads; threadNum++) {
                long nowInMillis = System.currentTimeMillis();
                if(threadNum > 0) {
                    long timeElapsedToStartLastThread = nowInMillis - lastThreadStartInMillis;
                    delayForNextThreadInMillis += perThreadDelayInMillis - timeElapsedToStartLastThread;
                }
                if (log.isDebugEnabled()) {
                    log.debug("Computed delayForNextThreadInMillis:{} for thread:{}", delayForNextThreadInMillis);
                }
                lastThreadStartInMillis = nowInMillis;
                startNewThread(notifier, threadGroupTree, engine, threadNum, context, 
                        nowInMillis, Math.max(0, delayForNextThreadInMillis), isSameUser);
            }
        }
        log.info("Started thread group number {}", groupNumber);
    }

    /**
     * Start a new {@link JMeterThread} and registers it
     * @param notifier {@link ListenerNotifier}
     * @param threadGroupTree {@link ListedHashTree}
     * @param engine {@link StandardJMeterEngine}
     * @param threadNum Thread number
     * @param context {@link JMeterContext}
     * @param now Nom in milliseconds
     * @param delay int delay in milliseconds
     * @param isSameUserOnNextIteration boolean indicating a next iteration will simulate a new or returning user
     * @return {@link JMeterThread} newly created
     */
    private JMeterThread startNewThread(ListenerNotifier notifier, ListedHashTree threadGroupTree, StandardJMeterEngine engine,
            int threadNum, final JMeterContext context, long now, int delay,Boolean isSameUserOnNextIteration) {
        JMeterThread jmThread = makeThread(notifier, threadGroupTree, engine, threadNum, context, isSameUserOnNextIteration);
        scheduleThread(jmThread, now); // set start and end time
        jmThread.setInitialDelay(delay);
        Thread newThread = new Thread(jmThread, jmThread.getThreadName());
        registerStartedThread(jmThread, newThread);
        newThread.start();
        return jmThread;
    }

    /*
     * Fix NPE for addThreadLock transient object in remote mode (BZ60829)
     */
    private void readObject(ObjectInputStream in) throws IOException, ClassNotFoundException {
        in.defaultReadObject();
        addThreadLock = new Object();
    }

    /**
     * Register Thread when it starts
     * @param jMeterThread {@link JMeterThread}
     * @param newThread Thread
     */
    private void registerStartedThread(JMeterThread jMeterThread, Thread newThread) {
        allThreads.put(jMeterThread, newThread);
    }

    /**
     * Create {@link JMeterThread} cloning threadGroupTree
     * @param notifier {@link ListenerNotifier}
     * @param threadGroupTree {@link ListedHashTree}
     * @param engine {@link StandardJMeterEngine}
     * @param threadNumber int thread number
     * @param context {@link JMeterContext}
     * @return {@link JMeterThread}
     */
    private JMeterThread makeThread(
            ListenerNotifier notifier, ListedHashTree threadGroupTree,
<<<<<<< HEAD
            StandardJMeterEngine engine, int threadNumber, 
            JMeterContext context,Boolean isSameUserOnNextIteration) { // N.B. Context needs to be fetched in the correct thread
=======
            StandardJMeterEngine engine, int threadNumber,
            JMeterContext context) { // N.B. Context needs to be fetched in the correct thread
>>>>>>> 4fa9dd69
        boolean onErrorStopTest = getOnErrorStopTest();
        boolean onErrorStopTestNow = getOnErrorStopTestNow();
        boolean onErrorStopThread = getOnErrorStopThread();
        boolean onErrorStartNextLoop = getOnErrorStartNextLoop();
        String groupName = getName();
        final JMeterThread jmeterThread = new JMeterThread(cloneTree(threadGroupTree), this, notifier,isSameUserOnNextIteration);
        jmeterThread.setThreadNum(threadNumber);
        jmeterThread.setThreadGroup(this);
        jmeterThread.setInitialContext(context);
        String distributedPrefix =
                JMeterUtils.getPropDefault(JMeterUtils.THREAD_GROUP_DISTRIBUTED_PREFIX_PROPERTY_NAME, "");
        final String threadName = distributedPrefix + (distributedPrefix.isEmpty() ? "":"-") +groupName + " " + groupNumber + "-" + (threadNumber + 1);
        jmeterThread.setThreadName(threadName);
        jmeterThread.setEngine(engine);
        jmeterThread.setOnErrorStopTest(onErrorStopTest);
        jmeterThread.setOnErrorStopTestNow(onErrorStopTestNow);
        jmeterThread.setOnErrorStopThread(onErrorStopThread);
        jmeterThread.setOnErrorStartNextLoop(onErrorStartNextLoop);
        return jmeterThread;
    }

    @Override
    public JMeterThread addNewThread(int delay, StandardJMeterEngine engine) {
        long now = System.currentTimeMillis();
        JMeterContext context = JMeterContextService.getContext();
        JMeterThread newJmThread;
        int numThreads;
        synchronized (addThreadLock) {
            numThreads = getNumThreads();
            setNumThreads(numThreads + 1);
        }
        newJmThread = startNewThread(notifier, threadGroupTree, engine, numThreads, context, now, delay, isSameUserOnNextIteration());
        JMeterContextService.addTotalThreads( 1 );
        log.info("Started new thread in group {}", groupNumber);
        return newJmThread;
    }

    /**
     * Stop thread called threadName:
     * <ol>
     *  <li>stop JMeter thread</li>
     *  <li>interrupt JMeter thread</li>
     *  <li>interrupt underlying thread</li>
     * </ol>
     * @param threadName String thread name
     * @param now boolean for stop
     * @return true if thread stopped
     */
    @Override
    public boolean stopThread(String threadName, boolean now) {
        for (Entry<JMeterThread, Thread> threadEntry : allThreads.entrySet()) {
            JMeterThread jMeterThread = threadEntry.getKey();
            if (jMeterThread.getThreadName().equals(threadName)) {
                stopThread(jMeterThread, threadEntry.getValue(), now);
                return true;
            }
        }
        return false;
    }

    /**
     * Hard Stop JMeterThread thrd and interrupt JVM Thread if interrupt is true
     * @param jmeterThread {@link JMeterThread}
     * @param jvmThread {@link Thread}
     * @param interrupt Interrupt thread or not
     */
    private void stopThread(JMeterThread jmeterThread, Thread jvmThread, boolean interrupt) {
        jmeterThread.stop();
        jmeterThread.interrupt(); // interrupt sampler if possible
        if (interrupt && jvmThread != null) { // Bug 49734
            jvmThread.interrupt(); // also interrupt JVM thread
        }
    }

    /**
     * Called by JMeterThread when it finishes
     */
    @Override
    public void threadFinished(JMeterThread thread) {
        if (log.isDebugEnabled()) {
            log.debug("Ending thread {}", thread.getThreadName());
        }
        allThreads.remove(thread);
    }

    public void tellThreadsToStop(boolean now) {
        running = false;
        if (delayedStartup) {
            try {
                threadStarter.interrupt();
            } catch (Exception e) {
                log.warn("Exception occurred interrupting ThreadStarter", e);
            }
        }

        allThreads.forEach((key, value) -> stopThread(key, value, now));
    }

    /**
     * This is an immediate stop interrupting:
     * <ul>
     *  <li>current running threads</li>
     *  <li>current running samplers</li>
     * </ul>
     * For each thread, invoke:
     * <ul>
     * <li>{@link JMeterThread#stop()} - set stop flag</li>
     * <li>{@link JMeterThread#interrupt()} - interrupt sampler</li>
     * <li>{@link Thread#interrupt()} - interrupt JVM thread</li>
     * </ul>
     */
    @Override
    public void tellThreadsToStop() {
        tellThreadsToStop(true);
    }

    /**
     * This is a clean shutdown.
     * For each thread, invoke:
     * <ul>
     * <li>{@link JMeterThread#stop()} - set stop flag</li>
     * </ul>
     */
    @Override
    public void stop() {
        running = false;
        if (delayedStartup) {
            try {
                threadStarter.interrupt();
            } catch (Exception e) {
                log.warn("Exception occurred interrupting ThreadStarter", e);
            }
        }
        allThreads.keySet().forEach(JMeterThread::stop);
    }

    /**
     * @return number of active threads
     */
    @Override
    public int numberOfActiveThreads() {
        return allThreads.size();
    }

    /**
     * @return boolean true if all threads stopped
     */
    @Override
    public boolean verifyThreadsStopped() {
        boolean stoppedAll = true;
        if (delayedStartup) {
            stoppedAll = verifyThreadStopped(threadStarter);
        }
        for (Thread t : allThreads.values()) {
            stoppedAll = stoppedAll && verifyThreadStopped(t);
        }
        return stoppedAll;
    }

    /**
     * Verify thread stopped and return true if stopped successfully
     * @param thread Thread
     * @return boolean
     */
    private boolean verifyThreadStopped(Thread thread) {
        boolean stopped = true;
        if (thread != null && thread.isAlive()) {
            try {
                thread.join(WAIT_TO_DIE);
            } catch (InterruptedException e) {
                Thread.currentThread().interrupt();
            }
            if (thread.isAlive()) {
                stopped = false;
                if (log.isWarnEnabled()) {
                    log.warn("Thread won't exit: {}", thread.getName());
                }
            }
        }
        return stopped;
    }

    /**
     * Wait for all Group Threads to stop
     */
    @Override
    public void waitThreadsStopped() {
        if (delayedStartup) {
            waitThreadStopped(threadStarter);
        }
        /* @Bugzilla 60933
         * Threads can be added on the fly during a test into allThreads
         * we have to check if allThreads is really empty before stopping
         */
        while (!allThreads.isEmpty()) {
            allThreads.values().forEach(this::waitThreadStopped);
        }

    }

    /**
     * Wait for thread to stop
     * @param thread Thread
     */
    private void waitThreadStopped(Thread thread) {
        if (thread == null) {
            return;
        }
        while (thread.isAlive()) {
            try {
                thread.join(WAIT_TO_DIE);
            } catch (InterruptedException e) {
                Thread.currentThread().interrupt();
            }
        }
    }

    /**
     * @param tree {@link ListedHashTree}
     * @return a clone of tree
     */
    private ListedHashTree cloneTree(ListedHashTree tree) {
        TreeCloner cloner = new TreeCloner(true);
        tree.traverse(cloner);
        return cloner.getClonedTree();
    }

    /**
     * Starts Threads using ramp up
     */
    class ThreadStarter implements Runnable {

        private final ListenerNotifier notifier;
        private final ListedHashTree threadGroupTree;
        private final StandardJMeterEngine engine;
        private final JMeterContext context;

        public ThreadStarter(ListenerNotifier notifier, ListedHashTree threadGroupTree, StandardJMeterEngine engine) {
            super();
            this.notifier = notifier;
            this.threadGroupTree = threadGroupTree;
            this.engine = engine;
            // Store context from Root Thread to pass it to created threads
            this.context = JMeterContextService.getContext();
        }

        /**
         * Pause ms milliseconds
         * @param ms long milliseconds
         */
        private void pause(long ms){
            try {
                TimeUnit.MILLISECONDS.sleep(ms);
            } catch (InterruptedException e) {
                Thread.currentThread().interrupt();
            }
        }

        /**
         * Wait for delay with RAMPUP_GRANULARITY
         * @param delay delay in ms
         */
        private void delayBy(long delay) {
            if (delay > 0) {
                long start = System.currentTimeMillis();
                long end = start + delay;
                long now;
                long pause = RAMPUP_GRANULARITY; // maximum pause to use
                while(running && (now = System.currentTimeMillis()) < end) {
                    long togo = end - now;
                    if (togo < pause) {
                        pause = togo;
                    }
                    pause(pause); // delay between checks
                }
            }
        }
<<<<<<< HEAD
=======

>>>>>>> 4fa9dd69
        @Override
        public void run() {
            try {
                // Copy in ThreadStarter thread context from calling Thread
                JMeterContextService.getContext().setVariables(this.context.getVariables());
                long endtime = 0;
                final boolean usingScheduler = getScheduler();
                if (usingScheduler) {
                    // set the start time for the Thread
                    if (getDelay() > 0) {// Duration is in seconds
                        delayBy(getDelay() * 1000);
                    }
                    // set the endtime for the Thread
                    endtime = getDuration();
                    if (endtime > 0) {// Duration is in seconds, starting from when the threads start
                        endtime = endtime *1000 + System.currentTimeMillis();
                    }
                }
                final int numThreads = getNumThreads();
                final float rampUpOriginInMillis = (float) getRampUp() * 1000;
                final long startTimeInMillis = System.currentTimeMillis();
                final boolean isSameUser = isSameUserOnNextIteration();
                for (int threadNumber = 0; running && threadNumber < numThreads; threadNumber++) {
                    if (threadNumber > 0) {
                        long elapsedInMillis = System.currentTimeMillis() - startTimeInMillis;
                        final int perThreadDelayInMillis =
                                Math.round((rampUpOriginInMillis - elapsedInMillis) / (float) (numThreads - threadNumber));
                        pause(Math.max(0, perThreadDelayInMillis)); // ramp-up delay (except first)
                    }
                    if (usingScheduler && System.currentTimeMillis() > endtime) {
                        break; // no point continuing beyond the end time
                    }
                    JMeterThread jmThread = makeThread(notifier, threadGroupTree, engine, threadNumber, context, isSameUser);
                    jmThread.setInitialDelay(0);   // Already waited
                    if (usingScheduler) {
                        jmThread.setScheduled(true);
                        jmThread.setEndTime(endtime);
                    }
                    Thread newThread = new Thread(jmThread, jmThread.getThreadName());
                    newThread.setDaemon(false); // ThreadStarter is daemon, but we don't want sampler threads to be so too
                    registerStartedThread(jmThread, newThread);
                    newThread.start();
                }
            } catch (Exception ex) {
                log.error("An error occurred scheduling delay start of threads for Thread Group: {}", getName(), ex);
            }
        }
    }
}<|MERGE_RESOLUTION|>--- conflicted
+++ resolved
@@ -293,17 +293,13 @@
      * @param engine {@link StandardJMeterEngine}
      * @param threadNumber int thread number
      * @param context {@link JMeterContext}
+     * @param isSameUserOnNextIteration Boolean 
      * @return {@link JMeterThread}
      */
     private JMeterThread makeThread(
             ListenerNotifier notifier, ListedHashTree threadGroupTree,
-<<<<<<< HEAD
             StandardJMeterEngine engine, int threadNumber, 
-            JMeterContext context,Boolean isSameUserOnNextIteration) { // N.B. Context needs to be fetched in the correct thread
-=======
-            StandardJMeterEngine engine, int threadNumber,
-            JMeterContext context) { // N.B. Context needs to be fetched in the correct thread
->>>>>>> 4fa9dd69
+            JMeterContext context, Boolean isSameUserOnNextIteration) { // N.B. Context needs to be fetched in the correct thread
         boolean onErrorStopTest = getOnErrorStopTest();
         boolean onErrorStopTestNow = getOnErrorStopTestNow();
         boolean onErrorStopThread = getOnErrorStopThread();
@@ -581,10 +577,7 @@
                 }
             }
         }
-<<<<<<< HEAD
-=======
-
->>>>>>> 4fa9dd69
+
         @Override
         public void run() {
             try {
