--- conflicted
+++ resolved
@@ -385,7 +385,6 @@
             numThreads = getNumThreads();
             setNumThreads(numThreads + 1);
         }
-        setDelay(0);
         newJmThread = startNewThread(notifier, threadGroupTree, engine, numThreads, context, now, delay);
         JMeterContextService.addTotalThreads( 1 );
         log.info("Started new thread in group {}", groupNumber);
@@ -540,14 +539,10 @@
         if (delayedStartup) {
             waitThreadStopped(threadStarter);
         }
-<<<<<<< HEAD
-        
-=======
         /* @Bugzilla 60933
          * Like threads can be added on the fly during a test into allThreads
          * we have to check if allThreads is rly empty before stop 
          */
->>>>>>> fa882497
         while ( !allThreads.isEmpty() ) {
             for (Thread t : allThreads.values()) {
                 waitThreadStopped(t);
