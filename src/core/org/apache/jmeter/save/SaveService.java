--- conflicted
+++ resolved
@@ -154,11 +154,7 @@
     private static String fileVersion = ""; // computed from saveservice.properties file// $NON-NLS-1$
     // Must match the sha1 checksum of the file saveservice.properties (without newline character),
     // used to ensure saveservice.properties and SaveService are updated simultaneously
-<<<<<<< HEAD
-    static final String FILEVERSION = "f587a8f2ca059082014a58dd576def75c58c2658"; // Expected value $NON-NLS-1$
-=======
-    static final String FILEVERSION = "36d7410c143fe5b44deaa44d38018406bd2a61c8"; // Expected value $NON-NLS-1$
->>>>>>> 0932bb74
+    static final String FILEVERSION = "ea64ee78b1b95a6d803be62b5219a27d9401d360"; // Expected value $NON-NLS-1$
 
     private static String fileEncoding = ""; // read from properties file// $NON-NLS-1$
 
