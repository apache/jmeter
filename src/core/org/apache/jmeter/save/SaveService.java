/*
 * Licensed to the Apache Software Foundation (ASF) under one or more
 * contributor license agreements.  See the NOTICE file distributed with
 * this work for additional information regarding copyright ownership.
 * The ASF licenses this file to You under the Apache License, Version 2.0
 * (the "License"); you may not use this file except in compliance with
 * the License.  You may obtain a copy of the License at
 *
 *   http://www.apache.org/licenses/LICENSE-2.0
 *
 * Unless required by applicable law or agreed to in writing, software
 * distributed under the License is distributed on an "AS IS" BASIS,
 * WITHOUT WARRANTIES OR CONDITIONS OF ANY KIND, either express or implied.
 * See the License for the specific language governing permissions and
 * limitations under the License.
 *
 */

package org.apache.jmeter.save;

import java.io.BufferedInputStream;
import java.io.BufferedReader;
import java.io.File;
import java.io.FileInputStream;
import java.io.FileReader;
import java.io.IOException;
import java.io.InputStream;
import java.io.InputStreamReader;
import java.io.OutputStream;
import java.io.OutputStreamWriter;
import java.io.Writer;
import java.lang.reflect.InvocationTargetException;
import java.nio.charset.Charset;
import java.security.MessageDigest;
import java.security.NoSuchAlgorithmException;
import java.util.ArrayList;
import java.util.List;
import java.util.Map;
import java.util.Properties;

import org.apache.commons.lang3.builder.ToStringBuilder;
import org.apache.jmeter.reporters.ResultCollectorHelper;
import org.apache.jmeter.samplers.SampleEvent;
import org.apache.jmeter.samplers.SampleResult;
import org.apache.jmeter.testelement.TestElement;
import org.apache.jmeter.util.JMeterUtils;
import org.apache.jmeter.util.NameUpdater;
import org.apache.jorphan.collections.HashTree;
import org.apache.jorphan.logging.LoggingManager;
import org.apache.jorphan.util.JMeterError;
import org.apache.jorphan.util.JOrphanUtils;
import org.apache.log.Logger;

import com.thoughtworks.xstream.XStream;
import com.thoughtworks.xstream.converters.ConversionException;
import com.thoughtworks.xstream.converters.Converter;
import com.thoughtworks.xstream.converters.DataHolder;
import com.thoughtworks.xstream.converters.reflection.PureJavaReflectionProvider;
import com.thoughtworks.xstream.converters.reflection.ReflectionProvider;
import com.thoughtworks.xstream.io.xml.XppDriver;
import com.thoughtworks.xstream.mapper.CannotResolveClassException;
import com.thoughtworks.xstream.mapper.Mapper;
import com.thoughtworks.xstream.mapper.MapperWrapper;

/**
 * Handles setting up XStream serialisation.
 * The class reads alias definitions from saveservice.properties.
 *
 */
public class SaveService {

    private static final Logger log = LoggingManager.getLoggerForClass();

    // Names of DataHolder entries for JTL processing
    public static final String SAMPLE_EVENT_OBJECT = "SampleEvent"; // $NON-NLS-1$
    public static final String RESULTCOLLECTOR_HELPER_OBJECT = "ResultCollectorHelper"; // $NON-NLS-1$

    // Names of DataHolder entries for JMX processing
    public static final String TEST_CLASS_NAME = "TestClassName"; // $NON-NLS-1$

    private static final class XStreamWrapper extends XStream {
        private XStreamWrapper(ReflectionProvider reflectionProvider) {
            super(reflectionProvider);
        }

        // Override wrapMapper in order to insert the Wrapper in the chain
        @Override
        protected MapperWrapper wrapMapper(MapperWrapper next) {
            // Provide our own aliasing using strings rather than classes
            return new MapperWrapper(next){
            // Translate alias to classname and then delegate to wrapped class
            @Override
            public Class<?> realClass(String alias) {
                String fullName = aliasToClass(alias);
                if (fullName != null) {
                    fullName = NameUpdater.getCurrentName(fullName);
                }
                return super.realClass(fullName == null ? alias : fullName);
            }
            // Translate to alias and then delegate to wrapped class
            @Override
            public String serializedClass(@SuppressWarnings("rawtypes") // superclass does not use types 
                    Class type) {
                if (type == null) {
                    return super.serializedClass(null); // was type, but that caused FindBugs warning
                }
                String alias = classToAlias(type.getName());
                return alias == null ? super.serializedClass(type) : alias ;
                }
            };
        }
    }

    private static final XStream JMXSAVER = new XStreamWrapper(new PureJavaReflectionProvider());
    private static final XStream JTLSAVER = new XStreamWrapper(new PureJavaReflectionProvider());
    static {
        JTLSAVER.setMode(XStream.NO_REFERENCES); // This is needed to stop XStream keeping copies of each class
    }

    // The XML header, with placeholder for encoding, since that is controlled by property
    private static final String XML_HEADER = "<?xml version=\"1.0\" encoding=\"<ph>\"?>"; // $NON-NLS-1$

    // Default file name
    private static final String SAVESERVICE_PROPERTIES_FILE = "/bin/saveservice.properties"; // $NON-NLS-1$

    // Property name used to define file name
    private static final String SAVESERVICE_PROPERTIES = "saveservice_properties"; // $NON-NLS-1$

    // Define file format versions
    private static final String VERSION_2_2 = "2.2";  // $NON-NLS-1$

    // Holds the mappings from the saveservice properties file
    // Key: alias Entry: full class name
    // There may be multiple aliases which map to the same class
    private static final Properties aliasToClass = new Properties();

    // Holds the reverse mappings
    // Key: full class name Entry: primary alias
    private static final Properties classToAlias = new Properties();

    // Version information for test plan header
    // This is written to JMX files by ScriptWrapperConverter
    // Also to JTL files by ResultCollector
    private static final String VERSION = "1.2"; // $NON-NLS-1$

    // This is written to JMX files by ScriptWrapperConverter
    private static String propertiesVersion = "";// read from properties file; written to JMX files
    
    // Must match _version property value in saveservice.properties
    // used to ensure saveservice.properties and SaveService are updated simultaneously
    static final String PROPVERSION = "3.1";// Expected version $NON-NLS-1$

    // Internal information only
    private static String fileVersion = ""; // computed from saveservice.properties file// $NON-NLS-1$
    // Must match the sha1 checksum of the file saveservice.properties (without newline character),
    // used to ensure saveservice.properties and SaveService are updated simultaneously
<<<<<<< HEAD
    static final String FILEVERSION = "ea64ee78b1b95a6d803be62b5219a27d9401d360"; // Expected value $NON-NLS-1$
=======
    static final String FILEVERSION = "687b9fce95500ae04102444b9bf40ddd970c62aa"; // Expected value $NON-NLS-1$
>>>>>>> efd6b6f4

    private static String fileEncoding = ""; // read from properties file// $NON-NLS-1$

    static {
        log.info("Testplan (JMX) version: "+VERSION_2_2+". Testlog (JTL) version: "+VERSION_2_2);
        initProps();
        checkVersions();
    }

    // Helper method to simplify alias creation from properties
    private static void makeAlias(String aliasList, String clazz) {
        String[] aliases = aliasList.split(","); // Can have multiple aliases for same target classname
        String alias = aliases[0];
        for (String a : aliases){
            Object old = aliasToClass.setProperty(a,clazz);
            if (old != null){
                log.error("Duplicate class detected for "+alias+": "+clazz+" & "+old);                
            }
        }
        Object oldval=classToAlias.setProperty(clazz,alias);
        if (oldval != null) {
            log.error("Duplicate alias detected for "+clazz+": "+alias+" & "+oldval);
        }
    }

    public static Properties loadProperties() throws IOException{
        Properties nameMap = new Properties();
        try (FileInputStream fis = new FileInputStream(JMeterUtils.getJMeterHome()
                + JMeterUtils.getPropDefault(SAVESERVICE_PROPERTIES, SAVESERVICE_PROPERTIES_FILE))){
            nameMap.load(fis);
        }
        return nameMap;
    }

    private static String getChecksumForPropertiesFile()
            throws NoSuchAlgorithmException, IOException {
        MessageDigest md = MessageDigest.getInstance("SHA1");
        try (FileReader fileReader = new FileReader(
                    JMeterUtils.getJMeterHome()
                    + JMeterUtils.getPropDefault(SAVESERVICE_PROPERTIES,
                    SAVESERVICE_PROPERTIES_FILE));
                BufferedReader reader = new BufferedReader(fileReader)) {
            String line = null;
            while ((line = reader.readLine()) != null) {
                md.update(line.getBytes());
            }
        }
        return JOrphanUtils.baToHexString(md.digest());
    }
    private static void initProps() {
        // Load the alias properties
        try {
            fileVersion = getChecksumForPropertiesFile();
        } catch (IOException | NoSuchAlgorithmException e) {
            log.fatalError("Can't compute checksum for saveservice properties file", e);
            throw new JMeterError("JMeter requires the checksum of saveservice properties file to continue", e);
        }
        try {
            Properties nameMap = loadProperties();
            // now create the aliases
            for (Map.Entry<Object, Object> me : nameMap.entrySet()) {
                String key = (String) me.getKey();
                String val = (String) me.getValue();
                if (!key.startsWith("_")) { // $NON-NLS-1$
                    makeAlias(key, val);
                } else {
                    // process special keys
                    if (key.equalsIgnoreCase("_version")) { // $NON-NLS-1$
                        propertiesVersion = val;
                        log.info("Using SaveService properties version " + propertiesVersion);
                    } else if (key.equalsIgnoreCase("_file_version")) { // $NON-NLS-1$
                        log.info("SaveService properties file version is now computed by a checksum,"
                                + "the property _file_version is not used anymore and can be removed.");
                    } else if (key.equalsIgnoreCase("_file_encoding")) { // $NON-NLS-1$
                        fileEncoding = val;
                        log.info("Using SaveService properties file encoding " + fileEncoding);
                    } else {
                        key = key.substring(1);// Remove the leading "_"
                        try {
                            final String trimmedValue = val.trim();
                            if (trimmedValue.equals("collection") // $NON-NLS-1$
                             || trimmedValue.equals("mapping")) { // $NON-NLS-1$
                                registerConverter(key, JMXSAVER, true);
                                registerConverter(key, JTLSAVER, true);
                            } else {
                                registerConverter(key, JMXSAVER, false);
                                registerConverter(key, JTLSAVER, false);
                            }
                        } catch (IllegalAccessException | InstantiationException | ClassNotFoundException | IllegalArgumentException|
                                SecurityException | InvocationTargetException | NoSuchMethodException e1) {
                            log.warn("Can't register a converter: " + key, e1);
                        }
                    }
                }
            }
        } catch (IOException e) {
            log.fatalError("Bad saveservice properties file", e);
            throw new JMeterError("JMeter requires the saveservice properties file to continue");
        }
    }

    /**
     * Register converter.
     * @param key
     * @param jmxsaver
     * @param useMapper
     *
     * @throws InstantiationException
     * @throws IllegalAccessException
     * @throws InvocationTargetException
     * @throws NoSuchMethodException
     * @throws ClassNotFoundException
     */
    private static void registerConverter(String key, XStream jmxsaver, boolean useMapper)
            throws InstantiationException, IllegalAccessException,
            InvocationTargetException, NoSuchMethodException,
            ClassNotFoundException {
        if (useMapper){
            jmxsaver.registerConverter((Converter) Class.forName(key).getConstructor(
                    new Class[] { Mapper.class }).newInstance(
                            new Object[] { jmxsaver.getMapper() }));
        } else {
            jmxsaver.registerConverter((Converter) Class.forName(key).newInstance());
        }
    }

    // For converters to use
    public static String aliasToClass(String s){
        String r = aliasToClass.getProperty(s);
        return r == null ? s : r;
    }

    // For converters to use
    public static String classToAlias(String s){
        String r = classToAlias.getProperty(s);
        return r == null ? s : r;
    }

    // Called by Save function
    public static void saveTree(HashTree tree, OutputStream out) throws IOException {
        // Get the OutputWriter to use
        OutputStreamWriter outputStreamWriter = getOutputStreamWriter(out);
        writeXmlHeader(outputStreamWriter);
        // Use deprecated method, to avoid duplicating code
        ScriptWrapper wrapper = new ScriptWrapper();
        wrapper.testPlan = tree;
        JMXSAVER.toXML(wrapper, outputStreamWriter);
        outputStreamWriter.write('\n');// Ensure terminated properly
        outputStreamWriter.close();
    }

    // Used by Test code
    public static void saveElement(Object el, OutputStream out) throws IOException {
        // Get the OutputWriter to use
        OutputStreamWriter outputStreamWriter = getOutputStreamWriter(out);
        writeXmlHeader(outputStreamWriter);
        // Use deprecated method, to avoid duplicating code
        JMXSAVER.toXML(el, outputStreamWriter);
        outputStreamWriter.close();
    }

    // Used by Test code
    public static Object loadElement(InputStream in) throws IOException {
        // Get the InputReader to use
        InputStreamReader inputStreamReader = getInputStreamReader(in);
        // Use deprecated method, to avoid duplicating code
        Object element = JMXSAVER.fromXML(inputStreamReader);
        inputStreamReader.close();
        return element;
    }

    /**
     * Save a sampleResult to an XML output file using XStream.
     *
     * @param evt sampleResult wrapped in a sampleEvent
     * @param writer output stream which must be created using {@link #getFileEncoding(String)}
     * @throws IOException when writing data to output fails
     */
    // Used by ResultCollector.sampleOccurred(SampleEvent event)
    public synchronized static void saveSampleResult(SampleEvent evt, Writer writer) throws IOException {
        DataHolder dh = JTLSAVER.newDataHolder();
        dh.put(SAMPLE_EVENT_OBJECT, evt);
        // This is effectively the same as saver.toXML(Object, Writer) except we get to provide the DataHolder
        // Don't know why there is no method for this in the XStream class
        try {
            JTLSAVER.marshal(evt.getResult(), new XppDriver().createWriter(writer), dh);
        } catch(RuntimeException e) {
            throw new IllegalArgumentException("Failed marshalling:"+(evt.getResult() != null ? showDebuggingInfo(evt.getResult()) : "null"), e);
        }
        writer.write('\n');
    }

    /**
     * 
     * @param result SampleResult
     * @return String debugging information
     */
    private static String showDebuggingInfo(SampleResult result) {
        try {
            return "class:"+result.getClass()+",content:"+ToStringBuilder.reflectionToString(result);
        } catch(Exception e) {
            return "Exception occured creating debug from event, message:"+e.getMessage();
        }
    }

    /**
     * @param elem test element
     * @param writer output stream which must be created using {@link #getFileEncoding(String)}
     * @throws IOException when writing data to output fails
     */
    // Used by ResultCollector#recordStats()
    public synchronized static void saveTestElement(TestElement elem, Writer writer) throws IOException {
        JMXSAVER.toXML(elem, writer); // TODO should this be JTLSAVER? Only seems to be called by MonitorHealthVisualzer
        writer.write('\n');
    }

    private static boolean versionsOK = true;

//  private static void checkVersion(Class clazz, String expected) {
//
//      String actual = "*NONE*"; // $NON-NLS-1$
//      try {
//          actual = (String) clazz.getMethod("getVersion", null).invoke(null, null);
//          actual = extractVersion(actual);
//      } catch (Exception ignored) {
//          // Not needed
//      }
//      if (0 != actual.compareTo(expected)) {
//          versionsOK = false;
//          log.warn("Version mismatch: expected '" + expected + "' found '" + actual + "' in " + clazz.getName());
//      }
//  }

    // Routines for TestSaveService
    static String getPropertyVersion(){
        return SaveService.propertiesVersion;
    }

    static String getFileVersion(){
        return SaveService.fileVersion;
    }

    // Allow test code to check for spurious class references
    static List<String> checkClasses(){
        final ClassLoader classLoader = SaveService.class.getClassLoader();
        List<String> missingClasses = new ArrayList<>();
        //boolean OK = true;
        for (Object clazz : classToAlias.keySet()) {
            String name = (String) clazz;
            if (!NameUpdater.isMapped(name)) {// don't bother checking class is present if it is to be updated
                try {
                    Class.forName(name, false, classLoader);
                } catch (ClassNotFoundException e) {
                        log.error("Unexpected entry in saveservice.properties; class does not exist and is not upgraded: "+name);              
                        missingClasses.add(name);
                }
            }
        }
        return missingClasses;
    }

    static boolean checkVersions() {
        versionsOK = true;
        // Disable converter version checks as they are more of a nuisance than helpful
//      checkVersion(BooleanPropertyConverter.class, "493779"); // $NON-NLS-1$
//      checkVersion(HashTreeConverter.class, "514283"); // $NON-NLS-1$
//      checkVersion(IntegerPropertyConverter.class, "493779"); // $NON-NLS-1$
//      checkVersion(LongPropertyConverter.class, "493779"); // $NON-NLS-1$
//      checkVersion(MultiPropertyConverter.class, "514283"); // $NON-NLS-1$
//      checkVersion(SampleResultConverter.class, "571992"); // $NON-NLS-1$
//
//        // Not built until later, so need to use this method:
//        try {
//            checkVersion(
//                    Class.forName("org.apache.jmeter.protocol.http.util.HTTPResultConverter"), // $NON-NLS-1$
//                    "514283"); // $NON-NLS-1$
//        } catch (ClassNotFoundException e) {
//            versionsOK = false;
//            log.warn(e.getLocalizedMessage());
//        }
//      checkVersion(StringPropertyConverter.class, "493779"); // $NON-NLS-1$
//      checkVersion(TestElementConverter.class, "549987"); // $NON-NLS-1$
//      checkVersion(TestElementPropertyConverter.class, "549987"); // $NON-NLS-1$
//      checkVersion(ScriptWrapperConverter.class, "514283"); // $NON-NLS-1$
//      checkVersion(TestResultWrapperConverter.class, "514283"); // $NON-NLS-1$
//        checkVersion(SampleSaveConfigurationConverter.class,"549936"); // $NON-NLS-1$

        if (!PROPVERSION.equalsIgnoreCase(propertiesVersion)) {
            log.warn("Bad _version - expected " + PROPVERSION + ", found " + propertiesVersion + ".");
        }
//        if (!FILEVERSION.equalsIgnoreCase(fileVersion)) {
//            log.warn("Bad _file_version - expected " + FILEVERSION + ", found " + fileVersion +".");
//        }
        if (versionsOK) {
            log.info("All converter versions present and correct");
        }
        return versionsOK;
    }

    /**
     * Read results from JTL file.
     *
     * @param reader of the file
     * @param resultCollectorHelper helper class to enable TestResultWrapperConverter to deliver the samples
     * @throws IOException if an I/O error occurs
     */
    public static void loadTestResults(InputStream reader, ResultCollectorHelper resultCollectorHelper) throws IOException {
        // Get the InputReader to use
        InputStreamReader inputStreamReader = getInputStreamReader(reader);
        DataHolder dh = JTLSAVER.newDataHolder();
        dh.put(RESULTCOLLECTOR_HELPER_OBJECT, resultCollectorHelper); // Allow TestResultWrapper to feed back the samples
        // This is effectively the same as saver.fromXML(InputStream) except we get to provide the DataHolder
        // Don't know why there is no method for this in the XStream class
        JTLSAVER.unmarshal(new XppDriver().createReader(reader), null, dh);
        inputStreamReader.close();
    }

    /**
     * Load a Test tree (JMX file)
     * @param inputStream the JMX file as an {@link InputStream}
     * @return the loaded tree or null if an error occurs
     * @throws IOException if there is a problem reading the file or processing it
     * @deprecated use {@link SaveService}{@link #loadTree(File)}
     */
    @Deprecated
    public static HashTree loadTree(InputStream inputStream) throws IOException {
        try {
            return readTree(inputStream, null);
        } catch(IllegalArgumentException e) {
            log.error("Problem loading XML, message:"+e.getMessage(), e);
            return null;
        } finally {
            JOrphanUtils.closeQuietly(inputStream);
        }
    }
    
    /**
     * Load a Test tree (JMX file)
     * @param file the JMX file
     * @return the loaded tree
     * @throws IOException if there is a problem reading the file or processing it
     */
    public static HashTree loadTree(File file) throws IOException {
        log.info("Loading file: " + file);
        try (InputStream inputStream = new FileInputStream(file);
                BufferedInputStream bufferedInputStream = 
                    new BufferedInputStream(inputStream)){
            return readTree(bufferedInputStream, file);
        }
    }

    /**
     * 
     * @param inputStream {@link InputStream} 
     * @param file the JMX file used only for debug, can be null
     * @return the loaded tree
     * @throws IOException if there is a problem reading the file or processing it
     */
    private static HashTree readTree(InputStream inputStream, File file)
            throws IOException {
        ScriptWrapper wrapper = null;
        try {
            // Get the InputReader to use
            InputStreamReader inputStreamReader = getInputStreamReader(inputStream);
            wrapper = (ScriptWrapper) JMXSAVER.fromXML(inputStreamReader);
            inputStreamReader.close();
            if (wrapper == null){
                log.error("Problem loading XML: see above.");
                return null;
            }
            return wrapper.testPlan;
        } catch (CannotResolveClassException e) {
            if(file != null) {
                throw new IllegalArgumentException("Problem loading XML from:'"+file.getAbsolutePath()+"', cannot determine class for element: " + e, e);
            } else {
                throw new IllegalArgumentException("Problem loading XML, cannot determine class for element: " + e, e);
            }
        } catch (ConversionException | NoClassDefFoundError e) {
            if(file != null) {
                throw new IllegalArgumentException("Problem loading XML from:'"+file.getAbsolutePath()+"', missing class "+e , e);
            } else {
                throw new IllegalArgumentException("Problem loading XML, missing class "+e , e);
            }
        }

    }
    private static InputStreamReader getInputStreamReader(InputStream inStream) {
        // Check if we have a encoding to use from properties
        Charset charset = getFileEncodingCharset();
        if(charset != null) {
            return new InputStreamReader(inStream, charset);
        }
        else {
            // We use the default character set encoding of the JRE
            return new InputStreamReader(inStream);
        }
    }

    private static OutputStreamWriter getOutputStreamWriter(OutputStream outStream) {
        // Check if we have a encoding to use from properties
        Charset charset = getFileEncodingCharset();
        if(charset != null) {
            return new OutputStreamWriter(outStream, charset);
        }
        else {
            // We use the default character set encoding of the JRE
            return new OutputStreamWriter(outStream);
        }
    }

    /**
     * Returns the file Encoding specified in saveservice.properties or the default
     * @param dflt value to return if file encoding was not provided
     *
     * @return file encoding or default
     */
    // Used by ResultCollector when creating output files
    public static String getFileEncoding(String dflt){
        if(fileEncoding != null && fileEncoding.length() > 0) {
            return fileEncoding;
        }
        else {
            return dflt;
        }
    }

    private static Charset getFileEncodingCharset() {
        // Check if we have a encoding to use from properties
        if(fileEncoding != null && fileEncoding.length() > 0) {
            return Charset.forName(fileEncoding);
        }
        else {
            // We use the default character set encoding of the JRE
            return null;
        }
    }

    private static void writeXmlHeader(OutputStreamWriter writer) throws IOException {
        // Write XML header if we have the charset to use for encoding
        Charset charset = getFileEncodingCharset();
        if(charset != null) {
            // We do not use getEncoding method of Writer, since that returns
            // the historical name
            String header = XML_HEADER.replaceAll("<ph>", charset.name());
            writer.write(header);
            writer.write('\n');
        }
    }

//  Normal output
//  ---- Debugging information ----
//  required-type       : org.apache.jorphan.collections.ListedHashTree
//  cause-message       : WebServiceSampler : WebServiceSampler
//  class               : org.apache.jmeter.save.ScriptWrapper
//  message             : WebServiceSampler : WebServiceSampler
//  line number         : 929
//  path                : /jmeterTestPlan/hashTree/hashTree/hashTree[4]/hashTree[5]/WebServiceSampler
//  cause-exception     : com.thoughtworks.xstream.alias.CannotResolveClassException
//  -------------------------------

    /**
     * Simplify getMessage() output from XStream ConversionException
     * @param ce - ConversionException to analyse
     * @return string with details of error
     */
    public static String CEtoString(ConversionException ce){
        String msg =
            "XStream ConversionException at line: " + ce.get("line number")
            + "\n" + ce.get("message")
            + "\nPerhaps a missing jar? See log file.";
        return msg;
    }

    public static String getPropertiesVersion() {
        return propertiesVersion;
    }

    public static String getVERSION() {
        return VERSION;
    }
}<|MERGE_RESOLUTION|>--- conflicted
+++ resolved
@@ -154,11 +154,7 @@
     private static String fileVersion = ""; // computed from saveservice.properties file// $NON-NLS-1$
     // Must match the sha1 checksum of the file saveservice.properties (without newline character),
     // used to ensure saveservice.properties and SaveService are updated simultaneously
-<<<<<<< HEAD
-    static final String FILEVERSION = "ea64ee78b1b95a6d803be62b5219a27d9401d360"; // Expected value $NON-NLS-1$
-=======
-    static final String FILEVERSION = "687b9fce95500ae04102444b9bf40ddd970c62aa"; // Expected value $NON-NLS-1$
->>>>>>> efd6b6f4
+    static final String FILEVERSION = "c88daaaea6fa2d9c15cf8f5fa5bbe5b27f8c31e7"; // Expected value $NON-NLS-1
 
     private static String fileEncoding = ""; // read from properties file// $NON-NLS-1$
 
