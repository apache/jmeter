--- conflicted
+++ resolved
@@ -178,19 +178,11 @@
      */
     public Sample addSample(SampleResult res) {
         Sample[] holder = new Sample[1];
-<<<<<<< HEAD
-        Runnable runnable = () -> { addSampleInEDT(res, holder); };
-        JMeterUtils.runSafe(true, runnable);
-        return holder[0];
-    }
-    
-=======
         Runnable runnable = () -> addSampleInEDT(res, holder);
         JMeterUtils.runSafe(true, runnable);
         return holder[0];
     }
 
->>>>>>> 016d3f24
     private void addSampleInEDT(SampleResult res, Sample[] holder) {
         long rtime;
         long cmean = 0;
@@ -202,11 +194,7 @@
         double throughput;
         boolean rbool;
 
-<<<<<<< HEAD
-        calculator.addValue(res.getTime(), res.getSampleCount());
-=======
         calculator.addValue(Long.valueOf(res.getTime()), res.getSampleCount());
->>>>>>> 016d3f24
         calculator.addBytes(res.getBytesAsLong());
         calculator.addSentBytes(res.getSentBytes());
         setStartTime(res);
@@ -221,20 +209,11 @@
         }
 
         rtime = res.getTime();
-<<<<<<< HEAD
-//        if (calculator.getCount() > 1) {
-            cmean = (long) calculator.getMean();
-            cstdv = (long) calculator.getStandardDeviation();
-            cmedian = calculator.getMedian().longValue();
-            cpercent = calculator.getPercentPoint(0.500).longValue();
-//        }
-=======
 
         cmean = (long) calculator.getMean();
         cstdv = (long) calculator.getStandardDeviation();
         cmedian = calculator.getMedian().longValue();
         cpercent = calculator.getPercentPoint(0.500).longValue();
->>>>>>> 016d3f24
         // TODO cpercent is the same as cmedian here - why? and why pass it to
         // "distributionLine"?
         rbool = res.isSuccessful();
