/*
 * Licensed to the Apache Software Foundation (ASF) under one or more
 * contributor license agreements.  See the NOTICE file distributed with
 * this work for additional information regarding copyright ownership.
 * The ASF licenses this file to you under the Apache License, Version 2.0
 * (the "License"); you may not use this file except in compliance with
 * the License.  You may obtain a copy of the License at
 *
 * http://www.apache.org/licenses/LICENSE-2.0
 *
 * Unless required by applicable law or agreed to in writing, software
 * distributed under the License is distributed on an "AS IS" BASIS,
 * WITHOUT WARRANTIES OR CONDITIONS OF ANY KIND, either express or implied.
 * See the License for the specific language governing permissions and
 * limitations under the License.
 */

package org.apache.jmeter.util;

import java.io.BufferedReader;
import java.io.File;
import java.io.IOException;
import java.io.Serializable;
import java.nio.file.Files;
import java.util.Properties;
import java.util.function.Function;

import javax.script.Bindings;
import javax.script.Compilable;
import javax.script.CompiledScript;
import javax.script.ScriptEngine;
import javax.script.ScriptEngineManager;
import javax.script.ScriptException;

import org.apache.commons.codec.digest.DigestUtils;
import org.apache.commons.lang3.StringUtils;
import org.apache.jmeter.samplers.SampleResult;
import org.apache.jmeter.samplers.Sampler;
import org.apache.jmeter.testelement.TestStateListener;
import org.apache.jmeter.threads.JMeterContext;
import org.apache.jmeter.threads.JMeterContextService;
import org.apache.jmeter.threads.JMeterVariables;
import org.apache.jorphan.util.JOrphanUtils;
import org.slf4j.Logger;
import org.slf4j.LoggerFactory;

import com.github.benmanes.caffeine.cache.Cache;
import com.github.benmanes.caffeine.cache.Caffeine;

/**
 * Base class for JSR223 Test elements
 */
public abstract class JSR223TestElement extends ScriptingTestElement
    implements Serializable, TestStateListener
{
    private static final long serialVersionUID = 233L;

    private static final Logger logger = LoggerFactory.getLogger(JSR223TestElement.class);
    /**
     * Cache of compiled scripts
     */
    private static final Cache<ScriptCacheKey, CompiledScript> COMPILED_SCRIPT_CACHE =
            Caffeine.from(JMeterUtils.getPropDefault("jsr223.compiled_scripts_cache_spec","maximumSize=" +
                    JMeterUtils.getPropDefault("jsr223.compiled_scripts_cache_size", 100) + ",recordStats")).build();

    /**
     * Lambdas can't throw checked exceptions, so we wrap cache loading failure with a runtime one.
     */
    static class ScriptCompilationInvocationTargetException extends RuntimeException {
        public ScriptCompilationInvocationTargetException(Throwable cause) {
            super(cause);
        }

        @Override
        public synchronized Throwable fillInStackTrace() {
            return this;
        }
    }

    /** If not empty then script in ScriptText will be compiled and cached */
    private String cacheKey = "";

    /** md5 of the script, used as an unique key for the cache */
    private ScriptCacheKey scriptMd5;

    /**
     * Initialization On Demand Holder pattern
     */
    private static class LazyHolder {
        private LazyHolder() {
            super();
        }
        public static final ScriptEngineManager INSTANCE = new ScriptEngineManager();
    }

    /**
     * @return ScriptEngineManager singleton
     */
    public static ScriptEngineManager getInstance() {
            return LazyHolder.INSTANCE;
    }

    protected JSR223TestElement() {
        super();
    }

    /**
     * @return {@link ScriptEngine} for language defaulting to groovy if language is not set
     * @throws ScriptException when no {@link ScriptEngine} could be found
     */
    protected ScriptEngine getScriptEngine() throws ScriptException {
        String lang = getScriptLanguageWithDefault();
        ScriptEngine scriptEngine = getInstance().getEngineByName(lang);
        if (scriptEngine == null) {
            throw new ScriptException("Cannot find engine named: '"+lang+"', ensure you set language field in JSR223 element named: " + getName());
        }

        return scriptEngine;
    }

    /**
     * @return script language or DEFAULT_SCRIPT_LANGUAGE if none is set
     */
    private String getScriptLanguageWithDefault() {
        String lang = getScriptLanguage();
        if (StringUtils.isNotEmpty(lang)) {
            return lang;
        }
        return DEFAULT_SCRIPT_LANGUAGE;
    }

    /**
     * Populate variables to be passed to scripts
     * @param bindings Bindings
     */
    protected void populateBindings(Bindings bindings) {
        final String label = getName();
        final String fileName = getFilename();
        final String scriptParameters = getParameters();
        // Use actual class name for log
        final Logger elementLogger = LoggerFactory.getLogger(getClass().getName()+"."+getName());
        bindings.put("log", elementLogger); // $NON-NLS-1$ (this name is fixed)
        bindings.put("Label", label); // $NON-NLS-1$ (this name is fixed)
        bindings.put("FileName", fileName); // $NON-NLS-1$ (this name is fixed)
        bindings.put("Parameters", scriptParameters); // $NON-NLS-1$ (this name is fixed)
        String[] args=JOrphanUtils.split(scriptParameters, " ");//$NON-NLS-1$
        bindings.put("args", args); // $NON-NLS-1$ (this name is fixed)
        // Add variables for access to context and variables
        JMeterContext jmctx = JMeterContextService.getContext();
        bindings.put("ctx", jmctx); // $NON-NLS-1$ (this name is fixed)
        JMeterVariables vars = jmctx.getVariables();
        bindings.put("vars", vars); // $NON-NLS-1$ (this name is fixed)
        Properties props = JMeterUtils.getJMeterProperties();
        bindings.put("props", props); // $NON-NLS-1$ (this name is fixed)
        // For use in debugging:
        bindings.put("OUT", System.out); // NOSONAR $NON-NLS-1$ (this name is fixed)

        // Most subclasses will need these:
        Sampler sampler = jmctx.getCurrentSampler();
        bindings.put("sampler", sampler); // $NON-NLS-1$ (this name is fixed)
        SampleResult prev = jmctx.getPreviousResult();
        bindings.put("prev", prev); // $NON-NLS-1$ (this name is fixed)
    }


    /**
     * This method will run inline script or file script with special behaviour for file script:
     * - If ScriptEngine implements Compilable script will be compiled and cached
     * - If not if will be run
     * @param scriptEngine ScriptEngine
     * @param pBindings {@link Bindings} might be null
     * @return Object returned by script
     * @throws IOException when reading the script fails
     * @throws ScriptException when compiling or evaluation of the script fails
     */
    protected Object processFileOrScript(ScriptEngine scriptEngine, final Bindings pBindings)
            throws IOException, ScriptException {
        Bindings bindings = pBindings;
        if (bindings == null) {
            bindings = scriptEngine.createBindings();
        }
        populateBindings(bindings);
        String filename = getFilename();
        File scriptFile = new File(filename);
        // Hack: bsh-2.0b5.jar BshScriptEngine implements Compilable but throws
        // "java.lang.Error: unimplemented"
        boolean supportsCompilable = scriptEngine instanceof Compilable
                && !"bsh.engine.BshScriptEngine".equals(scriptEngine.getClass().getName()); // NOSONAR // $NON-NLS-1$
        try {
            if (!StringUtils.isEmpty(filename)) {
                if (!scriptFile.isFile()) {
                    throw new ScriptException("Script file '" + scriptFile.getAbsolutePath()
                            + "' is not a file for JSR223 element named: " + getName());
                }
                if (!scriptFile.canRead()) {
                    throw new ScriptException("Script file '" + scriptFile.getAbsolutePath()
                            + "' is not readable for JSR223 element named: " + getName());
                }
                if (!supportsCompilable) {
                    try (BufferedReader fileReader = Files.newBufferedReader(scriptFile.toPath())) {
                        return scriptEngine.eval(fileReader, bindings);
                    }
                }
                CompiledScript compiledScript;
                ScriptCacheKey newCacheKey =
                        ScriptCacheKey.ofFile(getScriptLanguage(), scriptFile.getAbsolutePath(), scriptFile.lastModified());
                compiledScript = getCompiledScript(newCacheKey, key -> {
                    try (BufferedReader fileReader = Files.newBufferedReader(scriptFile.toPath())) {
                        return ((Compilable) scriptEngine).compile(fileReader);
                    } catch (IOException | ScriptException e) {
                        throw new ScriptCompilationInvocationTargetException(e);
                    }
                });
                return compiledScript.eval(bindings);
            }
            String script = getScript();
            if (!StringUtils.isEmpty(script)) {
                if (supportsCompilable &&
                        !ScriptingBeanInfoSupport.FALSE_AS_STRING.equals(cacheKey)) {
                    computeScriptMD5(script);
                    CompiledScript compiledScript = getCompiledScript(scriptMd5, key -> {
                        try {
                            return ((Compilable) scriptEngine).compile(script);
                        } catch (ScriptException e) {
                            throw new ScriptCompilationInvocationTargetException(e);
                        }
                    });
                    return compiledScript.eval(bindings);
                } else {
                    return scriptEngine.eval(script, bindings);
                }
            } else {
                throw new ScriptException("Both script file and script text are empty for JSR223 element named: " + getName());
            }
        } catch (ScriptException ex) {
            Throwable rootCause = ex.getCause();
            if(isStopCondition(rootCause)) {
                throw (RuntimeException) ex.getCause();
            } else {
                throw ex;
            }
        }
    }

    private static <T extends ScriptCacheKey> CompiledScript getCompiledScript(
            T newCacheKey,
            Function<? super ScriptCacheKey, ? extends CompiledScript> compiler
    ) throws IOException, ScriptException {
        try {
            CompiledScript compiledScript = COMPILED_SCRIPT_CACHE.get(newCacheKey, compiler);
            if (compiledScript == null) {
                throw new ScriptException("Script compilation returned null: " + newCacheKey);
            }
            return compiledScript;
        } catch (ScriptCompilationInvocationTargetException e) {
            Throwable cause = e.getCause();
            if (cause instanceof IOException) {
<<<<<<< HEAD
                cause.addSuppressed(new IllegalStateException("Unable to compile script: " + newCacheKey));
                throw (IOException) cause;
            }
            if (cause instanceof ScriptException) {
                cause.addSuppressed(new IllegalStateException("Unable to compile script: " + newCacheKey));
=======
                cause.addSuppressed(new IllegalStateException("Unable to compile JSR223 script: " + newCacheKey));
                throw (IOException) cause;
            }
            if (cause instanceof ScriptException) {
                cause.addSuppressed(new IllegalStateException("Unable to compile JSR223 script: " + newCacheKey));
>>>>>>> 52282d83
                throw (ScriptException) cause;
            }
            throw e;
        }
    }

    /**
     * @return boolean true if element is not compilable or if compilation succeeds
     * @throws IOException if script is missing
     * @throws ScriptException if compilation fails
     */
    public boolean compile()
        throws ScriptException, IOException {
        String lang = getScriptLanguageWithDefault();
        ScriptEngine scriptEngine = getInstance().getEngineByName(lang);
        boolean supportsCompilable = scriptEngine instanceof Compilable
                && !"bsh.engine.BshScriptEngine".equals(scriptEngine.getClass().getName()); // NOSONAR // $NON-NLS-1$
        if(!supportsCompilable) {
            return true;
        }
        if (!StringUtils.isEmpty(getScript())) {
            try {
                ((Compilable) scriptEngine).compile(getScript());
                return true;
            } catch (ScriptException e) { // NOSONAR
<<<<<<< HEAD
                logger.error("Error compiling script for test element named: '{}', error: {}", getName(), e.getMessage());
=======
                logger.error("Error compiling script for JSR223 element named: '{}', error: {}", getName(), e.getMessage());
>>>>>>> 52282d83
                return false;
            }
        } else {
            File scriptFile = new File(getFilename());
            try (BufferedReader fileReader = Files.newBufferedReader(scriptFile.toPath())) {
                try {
                    ((Compilable) scriptEngine).compile(fileReader);
                    return true;
                } catch (ScriptException e) { // NOSONAR
<<<<<<< HEAD
                    logger.error("Error compiling script for test element named: '{}', error: {}", getName(), e.getMessage());
=======
                    logger.error("Error compiling script for JSR223 element named: '{}', error: {}", getName(), e.getMessage());
>>>>>>> 52282d83
                    return false;
                }
            }
        }
    }

    /**
     * compute MD5 if it is null
     */
    private void computeScriptMD5(String script) {
        // compute the md5 of the script if needed
        if(scriptMd5 == null) {
            scriptMd5 = ScriptCacheKey.ofString(DigestUtils.md5Hex(script));
        }
    }

    /**
     * @return the cacheKey
     */
    public String getCacheKey() {
        return cacheKey;
    }

    /**
     * @param cacheKey the cacheKey to set
     */
    public void setCacheKey(String cacheKey) {
        this.cacheKey = cacheKey;
    }

    /**
     * @see org.apache.jmeter.testelement.TestStateListener#testStarted()
     */
    @Override
    public void testStarted() {
        // NOOP
    }

    /**
     * @see org.apache.jmeter.testelement.TestStateListener#testStarted(java.lang.String)
     */
    @Override
    public void testStarted(String host) {
        // NOOP
    }

    /**
     * @see org.apache.jmeter.testelement.TestStateListener#testEnded()
     */
    @Override
    public void testEnded() {
        testEnded("");
    }

    /**
     * @see org.apache.jmeter.testelement.TestStateListener#testEnded(java.lang.String)
     */
    @Override
    public void testEnded(String host) {
        if (COMPILED_SCRIPT_CACHE.estimatedSize() > 0) {
            logger.info("Compiled cache size: {}, stats: {}", COMPILED_SCRIPT_CACHE.estimatedSize(), COMPILED_SCRIPT_CACHE.stats());
        }
        COMPILED_SCRIPT_CACHE.invalidateAll();
        scriptMd5 = null;
    }

    public String getScriptLanguage() {
        return scriptLanguage;
    }

    public void setScriptLanguage(String s) {
        scriptLanguage = s;
    }
}<|MERGE_RESOLUTION|>--- conflicted
+++ resolved
@@ -255,19 +255,11 @@
         } catch (ScriptCompilationInvocationTargetException e) {
             Throwable cause = e.getCause();
             if (cause instanceof IOException) {
-<<<<<<< HEAD
-                cause.addSuppressed(new IllegalStateException("Unable to compile script: " + newCacheKey));
-                throw (IOException) cause;
-            }
-            if (cause instanceof ScriptException) {
-                cause.addSuppressed(new IllegalStateException("Unable to compile script: " + newCacheKey));
-=======
                 cause.addSuppressed(new IllegalStateException("Unable to compile JSR223 script: " + newCacheKey));
                 throw (IOException) cause;
             }
             if (cause instanceof ScriptException) {
                 cause.addSuppressed(new IllegalStateException("Unable to compile JSR223 script: " + newCacheKey));
->>>>>>> 52282d83
                 throw (ScriptException) cause;
             }
             throw e;
@@ -293,11 +285,7 @@
                 ((Compilable) scriptEngine).compile(getScript());
                 return true;
             } catch (ScriptException e) { // NOSONAR
-<<<<<<< HEAD
-                logger.error("Error compiling script for test element named: '{}', error: {}", getName(), e.getMessage());
-=======
                 logger.error("Error compiling script for JSR223 element named: '{}', error: {}", getName(), e.getMessage());
->>>>>>> 52282d83
                 return false;
             }
         } else {
@@ -307,11 +295,7 @@
                     ((Compilable) scriptEngine).compile(fileReader);
                     return true;
                 } catch (ScriptException e) { // NOSONAR
-<<<<<<< HEAD
-                    logger.error("Error compiling script for test element named: '{}', error: {}", getName(), e.getMessage());
-=======
                     logger.error("Error compiling script for JSR223 element named: '{}', error: {}", getName(), e.getMessage());
->>>>>>> 52282d83
                     return false;
                 }
             }
