/*
 * Licensed to the Apache Software Foundation (ASF) under one or more
 * contributor license agreements.  See the NOTICE file distributed with
 * this work for additional information regarding copyright ownership.
 * The ASF licenses this file to you under the Apache License, Version 2.0
 * (the "License"); you may not use this file except in compliance with
 * the License.  You may obtain a copy of the License at
 *
 * http://www.apache.org/licenses/LICENSE-2.0
 *
 * Unless required by applicable law or agreed to in writing, software
 * distributed under the License is distributed on an "AS IS" BASIS,
 * WITHOUT WARRANTIES OR CONDITIONS OF ANY KIND, either express or implied.
 * See the License for the specific language governing permissions and
 * limitations under the License.
 */

package org.apache.jmeter

import com.thoughtworks.xstream.converters.ConversionException
import kotlinx.coroutines.Dispatchers
import kotlinx.coroutines.launch
import kotlinx.coroutines.runBlocking
import kotlinx.coroutines.swing.Swing
import kotlinx.coroutines.withContext
import kotlinx.coroutines.yield
import org.apache.jmeter.gui.GuiPackage
import org.apache.jmeter.gui.MainFrame
import org.apache.jmeter.gui.action.ActionNames
import org.apache.jmeter.gui.action.ActionRouter
import org.apache.jmeter.gui.action.Load
import org.apache.jmeter.gui.action.LookAndFeelCommand
import org.apache.jmeter.gui.tree.JMeterTreeListener
import org.apache.jmeter.gui.tree.JMeterTreeModel
import org.apache.jmeter.gui.util.FocusRequester
import org.apache.jmeter.save.SaveService
import org.apache.jmeter.services.FileServer
import org.apache.jmeter.util.JMeterUtils
import org.apache.jorphan.collections.HashTree
import org.apache.jorphan.gui.ComponentUtil
import org.apache.jorphan.gui.JMeterUIDefaults
import org.apache.jorphan.gui.ui.KerningOptimizer
import org.slf4j.LoggerFactory
import java.awt.event.ActionEvent
import java.io.File

public object JMeterGuiLauncher {
    private val log = LoggerFactory.getLogger(JMeterGuiLauncher::class.java)

    /**
     * Starts up JMeter in GUI mode
     */
    @JvmStatic
    public fun startGui(testFile: String?) {
        println("================================================================================") // NOSONAR
        println("Don't use GUI mode for load testing !, only for Test creation and Test debugging.") // NOSONAR
        println("For load testing, use CLI Mode (was NON GUI):") // NOSONAR
        println("   jmeter -n -t [jmx file] -l [results file] -e -o [Path to web report folder]") // NOSONAR
        println("& increase Java Heap to meet your test requirements:") // NOSONAR
        println("   Modify current env variable HEAP=\"-Xms1g -Xmx1g -XX:MaxMetaspaceSize=256m\" in the jmeter batch file") // NOSONAR
        println("Check : https://jmeter.apache.org/usermanual/best-practices.html") // NOSONAR
        println("================================================================================") // NOSONAR

        runBlocking {
            // See https://github.com/Kotlin/kotlinx.coroutines/blob/master/ui/coroutines-guide-ui.md
            launch(Dispatchers.Swing) {
                startGuiInternal(testFile)
            }
        }
    }

    private fun setupLaF() {
        KerningOptimizer.INSTANCE.maxTextLengthWithKerning =
            JMeterUtils.getPropDefault("text.kerning.max_document_size", 10000)
        JMeterUIDefaults.INSTANCE.install()
        val jMeterLaf = LookAndFeelCommand.getPreferredLafCommand()
        try {
            log.info("Setting LAF to: {}", jMeterLaf)
            LookAndFeelCommand.activateLookAndFeel(jMeterLaf)
        } catch (ex: IllegalArgumentException) {
            log.warn("Could not set LAF to: {}", jMeterLaf, ex)
        }
    }

    private suspend fun startGuiInternal(testFile: String?) {
        JMeterUtils.applyHiDPIOnFonts()
        setupLaF()
        val splash = SplashScreen()
        splash.showScreen()
        yield()
        suspend fun setProgress(progress: Int) {
            splash.setProgress(progress)
            // Allow UI updates
            yield()
        }
<<<<<<< HEAD
        setProgress(1)
=======
>>>>>>> 91ed1279
        log.debug("Setup tree")
        setProgress(5)
        val treeModel = JMeterTreeModel()
        val treeLis = JMeterTreeListener(treeModel)
        val instance = ActionRouter.getInstance()
        setProgress(10)
        withContext(Dispatchers.Default) {
            log.debug("populate command map")
            instance.populateCommandMap()
        }
        setProgress(20)
        treeLis.setActionHandler(instance)
        log.debug("init instance")
        GuiPackage.initInstance(treeLis, treeModel)
        log.debug("constructing main frame")
        val main = MainFrame(treeModel, treeLis)
        setProgress(56)
        ComponentUtil.centerComponentInWindow(main, 80)
        setProgress(82)
        main.setLocationRelativeTo(splash)
        main.isVisible = true
        main.toFront()
        instance.actionPerformed(ActionEvent(main, 1, ActionNames.ADD_ALL))
        if (testFile != null) {
            loadFile(testFile)
        } else {
            val jTree = GuiPackage.getInstance().mainFrame.tree
            val path = jTree.getPathForRow(0)
            jTree.selectionPath = path
            FocusRequester.requestFocus(jTree)
        }
        setProgress(93)
        splash.close()
    }

    private suspend fun loadFile(testFile: String) {
        try {
            val f: File
            val tree: HashTree?
            withContext(Dispatchers.Default) {
                f = File(testFile)
                log.info("Loading file: {}", f)
                FileServer.getFileServer().setBaseForScript(f)
                tree = SaveService.loadTree(f)
            }
            GuiPackage.getInstance().testPlanFile = f.absolutePath
            Load.insertLoadedTree(1, tree)
        } catch (e: ConversionException) {
            log.error("Failure loading test file", e)
            JMeterUtils.reportErrorToUser(SaveService.CEtoString(e))
        } catch (e: Exception) {
            log.error("Failure loading test file", e)
            JMeterUtils.reportErrorToUser(e.toString())
        }
    }
}<|MERGE_RESOLUTION|>--- conflicted
+++ resolved
@@ -93,10 +93,6 @@
             // Allow UI updates
             yield()
         }
-<<<<<<< HEAD
-        setProgress(1)
-=======
->>>>>>> 91ed1279
         log.debug("Setup tree")
         setProgress(5)
         val treeModel = JMeterTreeModel()
