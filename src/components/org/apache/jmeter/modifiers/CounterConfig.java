--- conflicted
+++ resolved
@@ -171,13 +171,6 @@
 		return getPropertyAsString(VAR_NAME);
 	}
 
-<<<<<<< HEAD
-	/* (non-Javadoc)
-	 * @see org.apache.jmeter.engine.event.LoopIterationListener#iterationEnd(org.apache.jmeter.engine.event.LoopIterationEvent)
-	 */
-	public void iterationEnd(LoopIterationEvent iterEvent) {
-	}
-=======
     public void setFormat(String format) {
         setProperty(FORMAT, format);
     }
@@ -185,5 +178,4 @@
     public String getFormat() {
         return getPropertyAsString(FORMAT);
     }
->>>>>>> 468f6f96
 }