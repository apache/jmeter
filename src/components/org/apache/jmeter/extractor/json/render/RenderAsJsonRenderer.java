--- conflicted
+++ resolved
@@ -120,24 +120,15 @@
     private String process(String textToParse) {
         try {
             List<Object> matchStrings = extractWithJSonPath(textToParse, jsonPathExpressionField.getText());
-<<<<<<< HEAD
-            if (matchStrings.size() == 0) {
-=======
             if (matchStrings.isEmpty()) {
->>>>>>> 7882f2dd
                 return "NO MATCH"; //$NON-NLS-1$
             } else {
                 StringBuilder builder = new StringBuilder();
                 int i = 0;
-<<<<<<< HEAD
-                for (Object text : matchStrings) {
-                    builder.append("Result[").append(i++).append("]=").append("" + text).append("\n"); //$NON-NLS-1$ $NON-NLS-2$ $NON-NLS-3$
-=======
                 for (Object obj : matchStrings) {
                     String objAsString =
                             obj != null ? obj.toString() : ""; //$NON-NLS-1$
                     builder.append("Result[").append(i++).append("]=").append(objAsString).append("\n"); //$NON-NLS-1$ $NON-NLS-2$ $NON-NLS-3$
->>>>>>> 7882f2dd
                 }
 
                 return builder.toString();
