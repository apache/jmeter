--- conflicted
+++ resolved
@@ -114,12 +114,12 @@
 	}
 
 	// Prevent entry if nothing to do
-	public Sampler doNext() {
+	public Sampler next() {
 		if (emptyList()) {
 			reInitialize();
 			return null;
 		}
-		return super.doNext();
+		return super.next();
 	}
 
 	/**
@@ -150,11 +150,6 @@
 			// setDone(true);
 			resetLoopCount();
 			return null;
-<<<<<<< HEAD
-		} else {
-			return doNext();
-=======
->>>>>>> 468f6f96
 		}
 		return next();
 	}
