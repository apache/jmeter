--- conflicted
+++ resolved
@@ -32,11 +32,6 @@
 import org.apache.jmeter.testelement.property.NullProperty;
 import org.apache.jorphan.collections.HashTree;
 import org.apache.jorphan.collections.ListedHashTree;
-<<<<<<< HEAD
-import org.apache.jorphan.logging.LoggingManager;
-import org.apache.log.Logger;
-=======
->>>>>>> 314628ba
 
 /**
  * The goal of ModuleController is to add modularity to JMeter. The general idea
@@ -161,15 +156,6 @@
 	 * 
 	 */
 	public HashTree getReplacementSubTree() {
-<<<<<<< HEAD
-		if (!selectedNode.isEnabled()) {
-			selectedNode = cloneTreeNode(selectedNode);
-			selectedNode.setEnabled(true);
-		}
-		HashTree tree = new ListedHashTree();
-		tree.add(selectedNode);
-		createSubTree(tree, selectedNode);
-=======
         HashTree tree = new ListedHashTree();
         if (selectedNode != null) {
     		if (!selectedNode.isEnabled()) {
@@ -179,7 +165,6 @@
     		tree.add(selectedNode);
     		createSubTree(tree, selectedNode);
         }
->>>>>>> 314628ba
 		return tree;
 	}
 
