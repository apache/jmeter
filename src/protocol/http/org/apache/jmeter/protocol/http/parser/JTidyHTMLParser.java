--- conflicted
+++ resolved
@@ -109,13 +109,8 @@
 				break;
 			}
 
-<<<<<<< HEAD
-			if (name.equalsIgnoreCase("img") || name.equalsIgnoreCase("embed")) {
-				urls.addURL(getValue(attrs, "src"), baseUrl);
-=======
 			if (name.equalsIgnoreCase(TAG_IMAGE) || name.equalsIgnoreCase(TAG_EMBED)) {
 				urls.addURL(getValue(attrs, ATT_SRC), baseUrl);
->>>>>>> 802e3dce
 				break;
 			}
 
