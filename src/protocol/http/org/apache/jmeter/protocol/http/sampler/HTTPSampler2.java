/*
 * Licensed to the Apache Software Foundation (ASF) under one or more
 * contributor license agreements.  See the NOTICE file distributed with
 * this work for additional information regarding copyright ownership.
 * The ASF licenses this file to You under the Apache License, Version 2.0
 * (the "License"); you may not use this file except in compliance with
 * the License.  You may obtain a copy of the License at
 *
 *   http://www.apache.org/licenses/LICENSE-2.0
 *
 * Unless required by applicable law or agreed to in writing, software
 * distributed under the License is distributed on an "AS IS" BASIS,
 * WITHOUT WARRANTIES OR CONDITIONS OF ANY KIND, either express or implied.
 * See the License for the specific language governing permissions and
 * limitations under the License.
 */
package org.apache.jmeter.protocol.http.sampler;

import java.io.ByteArrayOutputStream;
import java.io.File;
import java.io.FileInputStream;
import java.io.FileNotFoundException;
import java.io.IOException;
import java.io.InputStream;
import java.io.OutputStream;
import java.net.InetAddress;
import java.net.URL;
import java.net.URLDecoder;
import java.net.UnknownHostException;
import java.util.ArrayList;
import java.util.HashMap;
import java.util.HashSet;
import java.util.Iterator;
import java.util.List;
import java.util.Map;
import java.util.Set;
import java.util.StringTokenizer;
import java.util.zip.GZIPInputStream;

import org.apache.commons.httpclient.Header;
import org.apache.commons.httpclient.HostConfiguration;
import org.apache.commons.httpclient.HttpClient;
import org.apache.commons.httpclient.HttpMethod;
import org.apache.commons.httpclient.HttpMethodBase;
import org.apache.commons.httpclient.HttpVersion;
import org.apache.commons.httpclient.NTCredentials;
import org.apache.commons.httpclient.ProtocolException;
import org.apache.commons.httpclient.SimpleHttpConnectionManager;
import org.apache.commons.httpclient.auth.AuthScope;
import org.apache.commons.httpclient.cookie.CookiePolicy;
import org.apache.commons.httpclient.methods.DeleteMethod;
import org.apache.commons.httpclient.methods.GetMethod;
import org.apache.commons.httpclient.methods.HeadMethod;
import org.apache.commons.httpclient.methods.OptionsMethod;
import org.apache.commons.httpclient.methods.PostMethod;
import org.apache.commons.httpclient.methods.PutMethod;
import org.apache.commons.httpclient.methods.RequestEntity;
import org.apache.commons.httpclient.methods.StringRequestEntity;
import org.apache.commons.httpclient.methods.TraceMethod;
import org.apache.commons.httpclient.methods.multipart.FilePart;
import org.apache.commons.httpclient.methods.multipart.MultipartRequestEntity;
import org.apache.commons.httpclient.methods.multipart.Part;
import org.apache.commons.httpclient.methods.multipart.StringPart;
import org.apache.commons.httpclient.params.DefaultHttpParams;
import org.apache.commons.httpclient.params.HttpMethodParams;
import org.apache.commons.httpclient.params.HttpParams;
import org.apache.commons.httpclient.protocol.Protocol;
import org.apache.jmeter.JMeter;
import org.apache.jmeter.protocol.http.control.AuthManager;
import org.apache.jmeter.protocol.http.control.Authorization;
import org.apache.jmeter.protocol.http.control.CookieManager;
import org.apache.jmeter.protocol.http.control.HeaderManager;
<<<<<<< HEAD

import org.apache.jmeter.testelement.ThreadListener;
=======
import org.apache.jmeter.protocol.http.util.EncoderCache;
import org.apache.jmeter.protocol.http.util.SlowHttpClientSocketFactory;
import org.apache.jmeter.protocol.http.util.HTTPArgument;
>>>>>>> 802e3dce
import org.apache.jmeter.testelement.property.CollectionProperty;
import org.apache.jmeter.testelement.property.PropertyIterator;
import org.apache.jmeter.util.JMeterUtils;
import org.apache.jmeter.util.SSLManager;
import org.apache.jorphan.logging.LoggingManager;
import org.apache.jorphan.util.JOrphanUtils;
import org.apache.log.Logger;

/**
 * A sampler which understands all the parts necessary to read statistics about
 * HTTP requests, including cookies and authentication.
 * 
 */
<<<<<<< HEAD
public class HTTPSampler2 extends HTTPSamplerBase implements ThreadListener {
	transient private static Logger log = LoggingManager.getLoggerForClass();

	static {
		// Set the default to Avalon Logkit, if not already defined:
		if (System.getProperty("org.apache.commons.logging.Log") == null) {
			System.setProperty("org.apache.commons.logging.Log", "org.apache.commons.logging.impl.LogKitLogger");
		}
	}

	/*
	 * Connection is re-used if possible
	 */
	private transient HttpConnection httpConn = null;
=======
public class HTTPSampler2 extends HTTPSamplerBase {
>>>>>>> 802e3dce

    private static final Logger log = LoggingManager.getLoggerForClass();

    private static final String HTTP_AUTHENTICATION_PREEMPTIVE = "http.authentication.preemptive"; // $NON-NLS-1$ 

	private static boolean canSetPreEmptive; // OK to set pre-emptive auth?
	
    static final String PROXY_HOST = 
        System.getProperty("http.proxyHost",""); // $NON-NLS-1$ 

    private static final String NONPROXY_HOSTS = 
        System.getProperty("http.nonProxyHosts",""); // $NON-NLS-1$ 

    static final int PROXY_PORT = 
        Integer.parseInt(System.getProperty("http.proxyPort","0")); // $NON-NLS-1$ 

    // Have proxy details been provided?
    private static final boolean PROXY_DEFINED = PROXY_HOST.length() > 0 && PROXY_PORT > 0;
    
    static final String PROXY_USER = 
        JMeterUtils.getPropDefault(JMeter.HTTP_PROXY_USER,""); // $NON-NLS-1$
    
    static final String PROXY_PASS = 
        JMeterUtils.getPropDefault(JMeter.HTTP_PROXY_PASS,""); // $NON-NLS-1$
    
    private static final String PROXY_DOMAIN = 
        JMeterUtils.getPropDefault("http.proxyDomain",""); // $NON-NLS-1$ $NON-NLS-2$
    
    static InetAddress localAddress = null;
    
    private static final String localHost;
    
    /*
     * Connection is re-used within the thread if possible
     */
	static final ThreadLocal httpClients = new ThreadLocal();

    private static Set nonProxyHostFull   = new HashSet();// www.apache.org
    private static List nonProxyHostSuffix = new ArrayList();// .apache.org

    private static final int nonProxyHostSuffixSize;

    static boolean isNonProxy(String host){
        return nonProxyHostFull.contains(host) || isPartialMatch(host);
    }

    private static boolean isPartialMatch(String host) {    
        for (int i=0;i<nonProxyHostSuffixSize;i++){
            if (host.endsWith((String)nonProxyHostSuffix.get(i)))
                return true;
        }
        return false;
    }

	static {
        if (NONPROXY_HOSTS.length() > 0){
            StringTokenizer s = new StringTokenizer(NONPROXY_HOSTS,"|");// $NON-NLS-1$
            while (s.hasMoreTokens()){
                String t = s.nextToken();
                if (t.indexOf("*") ==0){// e.g. *.apache.org // $NON-NLS-1$
                    nonProxyHostSuffix.add(t.substring(1));
                } else {
                    nonProxyHostFull.add(t);// e.g. www.apache.org
                }
            }
        }
        nonProxyHostSuffixSize=nonProxyHostSuffix.size();

        int cps =
            JMeterUtils.getPropDefault("httpclient.socket.http.cps", 0); // $NON-NLS-1$        

        if (cps > 0) {
            log.info("Setting up HTTP SlowProtocol, cps="+cps);
            Protocol.registerProtocol(PROTOCOL_HTTP, 
                    new Protocol(PROTOCOL_HTTP,new SlowHttpClientSocketFactory(cps),DEFAULT_HTTP_PORT));
        }
  
        // Now done in JsseSSLManager (which needs to register the protocol)
//        cps =
//            JMeterUtils.getPropDefault("httpclient.socket.https.cps", 0); // $NON-NLS-1$        
//
//        if (cps > 0) {
//            log.info("Setting up HTTPS SlowProtocol, cps="+cps);
//            Protocol.registerProtocol(PROTOCOL_HTTPS, 
//                    new Protocol(PROTOCOL_HTTPS,new SlowHttpClientSocketFactory(cps),DEFAULT_HTTPS_PORT));
//        }

        String localHostOrIP = 
            JMeterUtils.getPropDefault("httpclient.localaddress",""); // $NON-NLS-1$
        if (localHostOrIP.length() > 0){
            try {
                localAddress = InetAddress.getByName(localHostOrIP);
                log.info("Using localAddress "+localAddress.getHostAddress());
            } catch (UnknownHostException e) {
                log.warn(e.getLocalizedMessage());
            }
        } else {
            try {
                InetAddress addr = InetAddress.getLocalHost();
                // Get hostname
                localHostOrIP = addr.getHostName();
            } catch (UnknownHostException e) {
                log.warn("Cannot determine localhost name, and httpclient.localaddress was not specified");
            }
        }
        localHost = localHostOrIP;
        log.info("Local host = "+localHost);
        
        setDefaultParams();
	}

    // Set default parameters as needed
    private static void setDefaultParams(){
        HttpParams params = DefaultHttpParams.getDefaultParams();
        
        // Process httpclient parameters file
        String file=JMeterUtils.getProperty("httpclient.parameters.file"); // $NON-NLS-1$
        if (file != null) {
            HttpClientDefaultParameters.load(file,params);
        }
        
        // If the pre-emptive parameter is undefined, then we cans set it as needed
        // otherwise we should do what the user requested.
        canSetPreEmptive =  params.getParameter(HTTP_AUTHENTICATION_PREEMPTIVE) == null;

        // Handle old-style JMeter properties
        // Default to HTTP version 1.1
        String ver=JMeterUtils.getPropDefault("httpclient.version","1.1"); // $NON-NLS-1$ $NON-NLS-2$
        try {
            params.setParameter(HttpMethodParams.PROTOCOL_VERSION, HttpVersion.parse("HTTP/"+ver));
        } catch (ProtocolException e) {
            log.warn("Problem setting protocol version "+e.getLocalizedMessage());
        }
        String to= JMeterUtils.getProperty("httpclient.timeout");
        if (to != null){
            params.setIntParameter(HttpMethodParams.SO_TIMEOUT, Integer.parseInt(to));
        }

        // This must be done last, as must not be overridden
        params.setParameter(HttpMethodParams.COOKIE_POLICY,CookiePolicy.IGNORE_COOKIES);
        // We do our own cookie handling
    }
    
    /**
	 * Constructor for the HTTPSampler2 object.
     * 
     * Consider using HTTPSamplerFactory.newInstance() instead
	 */
	public HTTPSampler2() {
	}

	/*
	 * Send POST data from <code>Entry</code> to the open connection.
	 * 
	 * @param connection
	 *            <code>URLConnection</code> where POST data should be sent
     * @return a String show what was posted. Will not contain actual file upload content
	 * @exception IOException
	 *                if an I/O exception occurs
	 */
	private String sendPostData(PostMethod post) throws IOException {
        // Buffer to hold the post body, expect file content
        StringBuffer postedBody = new StringBuffer(1000);
        
        // Check if we should do a multipart/form-data or an
        // application/x-www-form-urlencoded post request
        if(getUseMultipartForPost()) {
            // If a content encoding is specified, we use that es the
            // encoding of any parameter values
            String contentEncoding = getContentEncoding();
            if(contentEncoding != null && contentEncoding.length() == 0) {
                contentEncoding = null;
            }
            
            // Check how many parts we need, one for each parameter and file
            int noParts = getArguments().getArgumentCount();
            if(hasUploadableFiles())
            {
                noParts++;
            }

            // Create the parts
            Part[] parts = new Part[noParts];
            int partNo = 0;
            // Add any parameters
            PropertyIterator args = getArguments().iterator();
            while (args.hasNext()) {
                HTTPArgument arg = (HTTPArgument) args.next().getObjectValue();
                parts[partNo++] = new StringPart(arg.getName(), arg.getValue(), contentEncoding);
            }
            
            // Add any files
            if(hasUploadableFiles()) {
                File inputFile = new File(getFilename());
                // We do not know the char set of the file to be uploaded, so we set it to null
                ViewableFilePart filePart = new ViewableFilePart(getFileField(), inputFile, getMimetype(), null);
                filePart.setCharSet(null); // We do not know what the char set of the file is
                parts[partNo++] = filePart;
            }
            
            // Set the multipart for the post
            MultipartRequestEntity multiPart = new MultipartRequestEntity(parts, post.getParams());
            post.setRequestEntity(multiPart);

            // Set the content type
            String multiPartContentType = multiPart.getContentType();
            post.setRequestHeader(HEADER_CONTENT_TYPE, multiPartContentType);

            // If the Multipart is repeatable, we can send it first to
            // our own stream, without the actual file content, so we can return it
            if(multiPart.isRepeatable()) {
            	// For all the file multiparts, we must tell it to not include
            	// the actual file content
                for(int i = 0; i < partNo; i++) {
                	if(parts[i] instanceof ViewableFilePart) {
                		((ViewableFilePart) parts[i]).setHideFileData(true); // .sendMultipartWithoutFileContent(bos);
                    }
                }
                // Write the request to our own stream
                ByteArrayOutputStream bos = new ByteArrayOutputStream();
                multiPart.writeRequest(bos);
                bos.flush();
                // We get the posted bytes as UTF-8, since java is using UTF-8
                postedBody.append(new String(bos.toByteArray() , "UTF-8")); // $NON-NLS-1$
                bos.close();

            	// For all the file multiparts, we must revert the hiding of
            	// the actual file content
                for(int i = 0; i < partNo; i++) {
                	if(parts[i] instanceof ViewableFilePart) {
                		((ViewableFilePart) parts[i]).setHideFileData(false);
                    }
                }
            }
            else {
                postedBody.append("<Multipart was not repeatable, cannot view what was sent>"); // $NON-NLS-1$
            }
        }
        else {
            // Check if the header manager had a content type header
            // This allows the user to specify his own content-type for a POST request
            Header contentTypeHeader = post.getRequestHeader(HEADER_CONTENT_TYPE);
            boolean hasContentTypeHeader = contentTypeHeader != null && contentTypeHeader.getValue() != null && contentTypeHeader.getValue().length() > 0; 

            // If there are no arguments, we can send a file as the body of the request
            if(getArguments().getArgumentCount() == 0 && getSendFileAsPostBody()) {
                if(!hasContentTypeHeader) {
                    // Allow the mimetype of the file to control the content type
                    if(getMimetype() != null && getMimetype().length() > 0) {
                        post.setRequestHeader(HEADER_CONTENT_TYPE, getMimetype());
                    }
                    else {
                        post.setRequestHeader(HEADER_CONTENT_TYPE, APPLICATION_X_WWW_FORM_URLENCODED);
                    }
                }
                
                FileRequestEntity fileRequestEntity = new FileRequestEntity(new File(getFilename()),null); 
                post.setRequestEntity(fileRequestEntity);
                
                // We just add placeholder text for file content
                postedBody.append("<actual file content, not shown here>"); // $NON-NLS-1$
            }
            else {            
                // In an application/x-www-form-urlencoded request, we only support
                // parameters, no file upload is allowed
                if(!hasContentTypeHeader) {
                    // Set the content type
                    post.setRequestHeader(HEADER_CONTENT_TYPE, APPLICATION_X_WWW_FORM_URLENCODED);
                }

                // If a content encoding is specified, we set it as http parameter, so that
                // the post body will be encoded in the specified content encoding
                final String contentEncoding = getContentEncoding();
                if(contentEncoding != null && contentEncoding.trim().length() > 0) {
                    post.getParams().setContentCharset(contentEncoding);
                }
                
                // If none of the arguments have a name specified, we
                // just send all the values as the post body
                if(!getSendParameterValuesAsPostBody()) {
                    // It is a normal post request, with parameter names and values
                    PropertyIterator args = getArguments().iterator();
                    while (args.hasNext()) {
                        HTTPArgument arg = (HTTPArgument) args.next().getObjectValue();
                        // The HTTPClient always urlencodes both name and value,
                        // so if the argument is already encoded, we have to decode
                        // it before adding it to the post request
                        String parameterName = arg.getName();
                        String parameterValue = arg.getValue();
                        if(!arg.isAlwaysEncoded()) {
                            // The value is already encoded by the user
                            // Must decode the value now, so that when the
                            // httpclient encodes it, we end up with the same value
                            // as the user had entered.
                            String urlContentEncoding = contentEncoding;
                            if(urlContentEncoding == null || urlContentEncoding.length() == 0) {
                                // Use the default encoding for urls 
                                urlContentEncoding = EncoderCache.URL_ARGUMENT_ENCODING;
                            }
                            parameterName = URLDecoder.decode(parameterName, urlContentEncoding);
                            parameterValue = URLDecoder.decode(parameterValue, urlContentEncoding);
                        }
                        // Add the parameter, httpclient will urlencode it
                        post.addParameter(parameterName, parameterValue);
                    }
                    
/*
//                    // Alternative implementation, to make sure that HTTPSampler and HTTPSampler2
//                    // sends the same post body.
//                     
//                    // Only include the content char set in the content-type header if it is not
//                    // an APPLICATION_X_WWW_FORM_URLENCODED content type
//                    String contentCharSet = null;
//                    if(!post.getRequestHeader(HEADER_CONTENT_TYPE).getValue().equals(APPLICATION_X_WWW_FORM_URLENCODED)) {
//                        contentCharSet = post.getRequestCharSet();
//                    }
//                    StringRequestEntity requestEntity = new StringRequestEntity(getQueryString(contentEncoding), post.getRequestHeader(HEADER_CONTENT_TYPE).getValue(), contentCharSet);
//                    post.setRequestEntity(requestEntity);
*/                    
                }
                else {
                    // Just append all the parameter values, and use that as the post body
                    StringBuffer postBody = new StringBuffer();
                    PropertyIterator args = getArguments().iterator();
                    while (args.hasNext()) {
                        HTTPArgument arg = (HTTPArgument) args.next().getObjectValue();
                        postBody.append(arg.getValue());
                    }
                    StringRequestEntity requestEntity = new StringRequestEntity(postBody.toString(), post.getRequestHeader(HEADER_CONTENT_TYPE).getValue(), post.getRequestCharSet());
                    post.setRequestEntity(requestEntity);
                }
                
                // If the request entity is repeatable, we can send it first to
                // our own stream, so we can return it
                if(post.getRequestEntity().isRepeatable()) {
                    ByteArrayOutputStream bos = new ByteArrayOutputStream();
                    post.getRequestEntity().writeRequest(bos);
                    bos.flush();
                    // We get the posted bytes as UTF-8, since java is using UTF-8
                    postedBody.append(new String(bos.toByteArray() , "UTF-8")); // $NON-NLS-1$
                    bos.close();
                }
                else {
                    postedBody.append("<Multipart was not repeatable, cannot view what was sent>"); // $NON-NLS-1$
                }
            }
        }
        // Set the content length
        post.setRequestHeader(HEADER_CONTENT_LENGTH, Long.toString(post.getRequestEntity().getContentLength()));
        
        return postedBody.toString();
	}
     
    /**
	 * Returns an <code>HttpConnection</code> fully ready to attempt
	 * connection. This means it sets the request method (GET or POST), headers,
	 * cookies, and authorization for the URL request.
	 * <p>
	 * The request infos are saved into the sample result if one is provided.
	 * 
	 * @param u
	 *            <code>URL</code> of the URL request
	 * @param method 
	 *            GET/PUT/HEAD etc
	 * @param res
	 *            sample result to save request infos to
	 * @return <code>HttpConnection</code> ready for .connect
	 * @exception IOException
	 *                if an I/O Exception occurs
	 */
	HttpClient setupConnection(URL u, HttpMethodBase httpMethod, HTTPSampleResult res) throws IOException {

		String urlStr = u.toString();

		org.apache.commons.httpclient.URI uri = new org.apache.commons.httpclient.URI(urlStr,false);

		String schema = uri.getScheme();
		if ((schema == null) || (schema.length()==0)) {
			schema = PROTOCOL_HTTP;
		}
		
		if (PROTOCOL_HTTPS.equalsIgnoreCase(schema)){
			SSLManager.getInstance(); // ensure the manager is initialised
			// we don't currently need to do anything further, as this sets the default https protocol
		}
		
		Protocol protocol = Protocol.getProtocol(schema);

		String host = uri.getHost();
		int port = uri.getPort();

        /*
         *  We use the HostConfiguration as the key to retrieve the HttpClient,
         *  so need to ensure that any items used in its equals/hashcode methods are
         *  not changed after use, i.e.:
         *  host, port, protocol, localAddress, proxy
         *  
        */
		HostConfiguration hc = new HostConfiguration();
		hc.setHost(host, port, protocol); // All needed to ensure re-usablility

        // Set up the local address if one exists
        if (localAddress != null){
            hc.setLocalAddress(localAddress);
        }
        
        boolean useProxy = PROXY_DEFINED && !isNonProxy(host);
        if (useProxy) {
            if (log.isDebugEnabled()){
                log.debug("Setting proxy: "+PROXY_HOST+":"+PROXY_PORT);
            }
            hc.setProxy(PROXY_HOST, PROXY_PORT);
        }
        
        Map map = (Map) httpClients.get();
		HttpClient httpClient = (HttpClient) map.get(hc);
		
		if ( httpClient == null )
		{
			httpClient = new HttpClient(new SimpleHttpConnectionManager());
			httpClient.setHostConfiguration(hc);
			map.put(hc, httpClient);
            // These items don't change, so only need to be done once
            if (useProxy) {
                if (PROXY_USER.length() > 0){
                    httpClient.getState().setProxyCredentials(
                        new AuthScope(PROXY_HOST,PROXY_PORT,null,AuthScope.ANY_SCHEME),
                        new NTCredentials(PROXY_USER,PROXY_PASS,localHost,PROXY_DOMAIN)
                    );
                }
            }

		}

		// Allow HttpClient to handle the redirects:
		httpMethod.setFollowRedirects(getAutoRedirects());

		// a well-behaved browser is supposed to send 'Connection: close'
		// with the last request to an HTTP server. Instead, most browsers
		// leave it to the server to close the connection after their
		// timeout period. Leave it to the JMeter user to decide.
		if (getUseKeepAlive()) {
			httpMethod.setRequestHeader(HEADER_CONNECTION, KEEP_ALIVE);
		} else {
			httpMethod.setRequestHeader(HEADER_CONNECTION, CONNECTION_CLOSE);
		}

		setConnectionHeaders(httpMethod, u, getHeaderManager());
		String cookies = setConnectionCookie(httpMethod, u, getCookieManager());

        setConnectionAuthorization(httpClient, u, getAuthManager());

        if (res != null) {
            res.setURL(u);
            res.setCookies(cookies);
		}

		return httpClient;
	}

	/**
	 * Gets the ResponseHeaders
	 * 
	 * @param method
	 *            connection from which the headers are read
	 * @return string containing the headers, one per line
	 */
	protected String getResponseHeaders(HttpMethod method) {
		StringBuffer headerBuf = new StringBuffer();
		org.apache.commons.httpclient.Header rh[] = method.getResponseHeaders();
		headerBuf.append(method.getStatusLine());// header[0] is not the status line...
		headerBuf.append("\n"); // $NON-NLS-1$

		for (int i = 0; i < rh.length; i++) {
			String key = rh[i].getName();
			if (!key.equalsIgnoreCase(TRANSFER_ENCODING))
                // TODO - why is this not saved?
			{
				headerBuf.append(key);
				headerBuf.append(": "); // $NON-NLS-1$
				headerBuf.append(rh[i].getValue());
				headerBuf.append("\n"); // $NON-NLS-1$
			}
		}
		return headerBuf.toString();
	}

	/**
	 * Extracts all the required cookies for that particular URL request and
	 * sets them in the <code>HttpMethod</code> passed in.
	 * 
	 * @param method <code>HttpMethod</code> for the request
	 * @param u <code>URL</code> of the request
	 * @param cookieManager the <code>CookieManager</code> containing all the cookies
     * @return a String containing the cookie details (for the response)
     * May be null
	 */
	String setConnectionCookie(HttpMethod method, URL u, CookieManager cookieManager) {        
        String cookieHeader = null;
        if (cookieManager != null) {
            cookieHeader = cookieManager.getCookieHeaderForURL(u);
            if (cookieHeader != null) {
                method.setRequestHeader(HEADER_COOKIE, cookieHeader);
            }
        }
		return cookieHeader;
	}

	/**
	 * Extracts all the required non-cookie headers for that particular URL request and
	 * sets them in the <code>HttpMethod</code> passed in
	 * 
	 * @param method
	 *            <code>HttpMethod</code> which represents the request
	 * @param u
	 *            <code>URL</code> of the URL request
	 * @param headerManager
	 *            the <code>HeaderManager</code> containing all the cookies
	 *            for this <code>UrlConfig</code>
	 */
	private void setConnectionHeaders(HttpMethod method, URL u, HeaderManager headerManager) {
        // Set all the headers from the HeaderManager
		if (headerManager != null) {
			CollectionProperty headers = headerManager.getHeaders();
			if (headers != null) {
				PropertyIterator i = headers.iterator();
				while (i.hasNext()) {
					org.apache.jmeter.protocol.http.control.Header header 
                    = (org.apache.jmeter.protocol.http.control.Header) 
                       i.next().getObjectValue();
					String n = header.getName();
					// Don't allow override of Content-Length
					// This helps with SoapSampler hack too
					// TODO - what other headers are not allowed?
					if (! HEADER_CONTENT_LENGTH.equalsIgnoreCase(n)){
						String v = header.getValue();
						method.addRequestHeader(n, v);
					}
				}
			}
		}
	}
    
    /**
     * Get all the request headers for the <code>HttpMethod</code>
     * 
     * @param method
     *            <code>HttpMethod</code> which represents the request
     * @return the headers as a string
     */
    private String getConnectionHeaders(HttpMethod method) {
        // Get all the request headers
        StringBuffer hdrs = new StringBuffer(100);        
        Header[] requestHeaders = method.getRequestHeaders();
        for(int i = 0; i < requestHeaders.length; i++) {
            // Exclude the COOKIE header, since cookie is reported separately in the sample
            if(!HEADER_COOKIE.equalsIgnoreCase(requestHeaders[i].getName())) {
                hdrs.append(requestHeaders[i].getName());
                hdrs.append(": "); // $NON-NLS-1$
                hdrs.append(requestHeaders[i].getValue());
                hdrs.append("\n"); // $NON-NLS-1$
            }
        }
        
        return hdrs.toString();
    }
    

	/**
	 * Extracts all the required authorization for that particular URL request
	 * and sets it in the <code>HttpMethod</code> passed in.
	 * 
	 * @param client the HttpClient object
	 * 
	 * @param u
	 *            <code>URL</code> of the URL request
	 * @param authManager
	 *            the <code>AuthManager</code> containing all the authorisations for
	 *            this <code>UrlConfig</code>
	 */
	void setConnectionAuthorization(HttpClient client, URL u, AuthManager authManager) {
		HttpParams params = client.getParams();
		if (authManager != null) {
            Authorization auth = authManager.getAuthForURL(u);
            if (auth != null) {
                    String username = auth.getUser();
                    String realm = auth.getRealm();
                    String domain = auth.getDomain();
                    if (log.isDebugEnabled()){
                        log.debug(username + " >  D="+ username + " D="+domain+" R="+realm);
                    }
					client.getState().setCredentials(
                            new AuthScope(u.getHost(),u.getPort(),
                            		realm.length()==0 ? null : realm //"" is not the same as no realm
                            		,AuthScope.ANY_SCHEME),
                            // NT Includes other types of Credentials
                            new NTCredentials(
									username, 
                                    auth.getPass(), 
                                    localHost,
									domain
							));
					// We have credentials - should we set pre-emptive authentication?
					if (canSetPreEmptive){
						log.debug("Setting Pre-emptive authentication");
						params.setBooleanParameter(HTTP_AUTHENTICATION_PREEMPTIVE, true);
					}
			}
            else
            {
                client.getState().clearCredentials();
                if (canSetPreEmptive){
                	params.setBooleanParameter(HTTP_AUTHENTICATION_PREEMPTIVE, false);
                }
            }
		}
        else
        {
            client.getState().clearCredentials();
        }
	}

	/**
	 * Samples the URL passed in and stores the result in
	 * <code>HTTPSampleResult</code>, following redirects and downloading
	 * page resources as appropriate.
	 * <p>
	 * When getting a redirect target, redirects are not followed and resources
	 * are not downloaded. The caller will take care of this.
	 * 
	 * @param url
	 *            URL to sample
	 * @param method
	 *            HTTP method: GET, POST,...
	 * @param areFollowingRedirect
	 *            whether we're getting a redirect target
	 * @param frameDepth
	 *            Depth of this target in the frame structure. Used only to
	 *            prevent infinite recursion.
	 * @return results of the sampling
	 */
	protected HTTPSampleResult sample(URL url, String method, boolean areFollowingRedirect, int frameDepth) {

		String urlStr = url.toString();

		log.debug("Start : sample" + urlStr);
		log.debug("method" + method);

        HttpMethodBase httpMethod = null;

		HTTPSampleResult res = new HTTPSampleResult();
		res.setMonitor(isMonitor());
        
		res.setSampleLabel(urlStr); // May be replaced later
        res.setHTTPMethod(method);
		res.sampleStart(); // Count the retries as well in the time
        HttpClient client = null;
        InputStream instream = null;
		try {
			// May generate IllegalArgumentException
			if (method.equals(POST)) {
			    httpMethod = new PostMethod(urlStr);
			} else if (method.equals(PUT)){
			    httpMethod = new PutMethod(urlStr);
			} else if (method.equals(HEAD)){
			    httpMethod = new HeadMethod(urlStr);
			} else if (method.equals(TRACE)){
			    httpMethod = new TraceMethod(urlStr);
			} else if (method.equals(OPTIONS)){
			    httpMethod = new OptionsMethod(urlStr);
			} else if (method.equals(DELETE)){
			    httpMethod = new DeleteMethod(urlStr);
			} else if (method.equals(GET)){
			    httpMethod = new GetMethod(urlStr);
			} else {
				log.error("Unexpected method (converted to GET): "+method);
			    httpMethod = new GetMethod(urlStr);
			}

			client = setupConnection(url, httpMethod, res);

			if (method.equals(POST)) {
				String postBody = sendPostData((PostMethod)httpMethod);
				res.setQueryString(postBody);
			} else if (method.equals(PUT)) {
                setPutHeaders((PutMethod) httpMethod);
            }

            res.setRequestHeaders(getConnectionHeaders(httpMethod));

			int statusCode = client.executeMethod(httpMethod);

			// Request sent. Now get the response:
            instream = httpMethod.getResponseBodyAsStream();
            
            if (instream != null) {// will be null for HEAD
            
                Header responseHeader = httpMethod.getResponseHeader(HEADER_CONTENT_ENCODING);
                if (responseHeader!= null && ENCODING_GZIP.equals(responseHeader.getValue())) {
                    instream = new GZIPInputStream(instream);
                }
    
                //int contentLength = httpMethod.getResponseContentLength();Not visible ...
                //TODO size ouststream according to actual content length
                ByteArrayOutputStream outstream = new ByteArrayOutputStream(4*1024);
                        //contentLength > 0 ? contentLength : DEFAULT_INITIAL_BUFFER_SIZE);
                byte[] buffer = new byte[4096];
                int len;
                boolean first = true;// first response
                while ((len = instream.read(buffer)) > 0) {
                    if (first) { // save the latency
                        res.latencyEnd();
                        first = false;
                    }
                    outstream.write(buffer, 0, len);
                }
    
                res.setResponseData(outstream.toByteArray());
                outstream.close();            

            }
            
			res.sampleEnd();
			// Done with the sampling proper.

			// Now collect the results into the HTTPSampleResult:

			res.setSampleLabel(httpMethod.getURI().toString());
            // Pick up Actual path (after redirects)
            
			res.setResponseCode(Integer.toString(statusCode));
			res.setSuccessful(isSuccessCode(statusCode));

			res.setResponseMessage(httpMethod.getStatusText());

			String ct = null;
			org.apache.commons.httpclient.Header h 
                = httpMethod.getResponseHeader(HEADER_CONTENT_TYPE);
			if (h != null)// Can be missing, e.g. on redirect
			{
				ct = h.getValue();
				res.setContentType(ct);// e.g. text/html; charset=ISO-8859-1
                res.setEncodingAndType(ct);
			}

			res.setResponseHeaders(getResponseHeaders(httpMethod));
			if (res.isRedirect()) {
				final Header headerLocation = httpMethod.getResponseHeader(HEADER_LOCATION);
				if (headerLocation == null) { // HTTP protocol violation, but avoids NPE
					throw new IllegalArgumentException("Missing location header");
				}
				res.setRedirectLocation(headerLocation.getValue());
			}

            // If we redirected automatically, the URL may have changed
            if (getAutoRedirects()){
                res.setURL(new URL(httpMethod.getURI().toString()));
            }
            
			// Store any cookies received in the cookie manager:
			saveConnectionCookies(httpMethod, res.getURL(), getCookieManager());

			// Follow redirects and download page resources if appropriate:
			res = resultProcessing(areFollowingRedirect, frameDepth, res);

			log.debug("End : sample");
			if (httpMethod != null)
				httpMethod.releaseConnection();
			return res;
		} catch (IllegalArgumentException e)// e.g. some kinds of invalid URL
		{
			res.sampleEnd();
			HTTPSampleResult err = errorResult(e, res);
			err.setSampleLabel("Error: " + url.toString());
			return err;
		} catch (IOException e) {
			res.sampleEnd();
			HTTPSampleResult err = errorResult(e, res);
			err.setSampleLabel("Error: " + url.toString());
			return err;
		} finally {
            JOrphanUtils.closeQuietly(instream);
			if (httpMethod != null)
				httpMethod.releaseConnection();
		}
	}

    /**
     * Set up the PUT data (if present)
     */
	private void setPutHeaders(PutMethod put) 
     {
         String filename = getFilename();
         if ((filename != null) && (filename.trim().length() > 0))
         {
             RequestEntity requestEntity = 
            	 new FileRequestEntity(new File(filename),getMimetype());
             put.setRequestEntity(requestEntity);
         }
     }

	// Implement locally, as current httpclient InputStreamRI implementation does not close file...
	private class FileRequestEntity implements RequestEntity {

	    final File file;
	    final String contentType;
	    
	    public FileRequestEntity(final File file, final String contentType) {
	        super();
	        if (file == null) {
	            throw new IllegalArgumentException("File may not be null");
	        }
	        this.file = file;
	        this.contentType = contentType;
	    }
	    public long getContentLength() {
	        return this.file.length();
	    }

	    public String getContentType() {
	        return this.contentType;
	    }

	    public boolean isRepeatable() {
	        return true;
	    }

	    public void writeRequest(OutputStream out) throws IOException {
	        InputStream in = new FileInputStream(this.file);
	        try {
	            int l;
	            byte[] buffer = new byte[1024];
	            while ((l = in.read(buffer)) != -1) {
	                out.write(buffer, 0, l);
	            }
	        } finally {
	            in.close();
	        }
	    }
	}
    
    /**
     * Class extending FilePart, so that we can send placeholder text
     * instead of the actual file content
     */
    private class ViewableFilePart extends FilePart {
    	private boolean hideFileData;
    	
        public ViewableFilePart(String name, File file, String contentType, String charset) throws FileNotFoundException {
            super(name, file, contentType, charset);
            this.hideFileData = false;
        }
        
        public void setHideFileData(boolean hideFileData) {
        	this.hideFileData = hideFileData;
        }
        
        protected void sendData(OutputStream out) throws IOException {
        	// Check if we should send only placeholder text for the
        	// file content, or the real file content
        	if(hideFileData) {
        		out.write("<actual file content, not shown here>".getBytes("UTF-8"));
        	}
        	else {
        		super.sendData(out);
        	}
        }
    }    

    /**
	 * From the <code>HttpMethod</code>, store all the "set-cookie" key-pair
	 * values in the cookieManager of the <code>UrlConfig</code>.
	 * 
	 * @param method
	 *            <code>HttpMethod</code> which represents the request
	 * @param u
	 *            <code>URL</code> of the URL request
	 * @param cookieManager
	 *            the <code>CookieManager</code> containing all the cookies
	 */
	void saveConnectionCookies(HttpMethod method, URL u, CookieManager cookieManager) {
		if (cookieManager != null) {
            Header hdr[] = method.getResponseHeaders(HEADER_SET_COOKIE);            
			for (int i = 0; i < hdr.length; i++) {
                cookieManager.addCookieFromHeader(hdr[i].getValue(),u);
			}
		}
	}
	

	public void threadStarted() {
		log.debug("Thread Started");
<<<<<<< HEAD
	}

	public void threadFinished() {
		log.debug("Thread Finished");
		if (httpConn != null)
			httpConn.close();
=======
        
		// Does not need to be synchronised, as all access is from same thread
        httpClients.set ( new HashMap() );	
    }

	public void threadFinished() {
		log.debug("Thread Finished");

        // Does not need to be synchronised, as all access is from same thread
		Map map = (Map)httpClients.get();

		if ( map != null ) {
			for ( Iterator it = map.entrySet().iterator(); it.hasNext(); )
			{
				Map.Entry entry = (Map.Entry) it.next();
				HttpClient cl = (HttpClient) entry.getValue();
                cl.getHttpConnectionManager().closeIdleConnections(-1000);// Closes the connection
			}
			map.clear();
		}
>>>>>>> 802e3dce
	}
}<|MERGE_RESOLUTION|>--- conflicted
+++ resolved
@@ -70,14 +70,9 @@
 import org.apache.jmeter.protocol.http.control.Authorization;
 import org.apache.jmeter.protocol.http.control.CookieManager;
 import org.apache.jmeter.protocol.http.control.HeaderManager;
-<<<<<<< HEAD
-
-import org.apache.jmeter.testelement.ThreadListener;
-=======
 import org.apache.jmeter.protocol.http.util.EncoderCache;
 import org.apache.jmeter.protocol.http.util.SlowHttpClientSocketFactory;
 import org.apache.jmeter.protocol.http.util.HTTPArgument;
->>>>>>> 802e3dce
 import org.apache.jmeter.testelement.property.CollectionProperty;
 import org.apache.jmeter.testelement.property.PropertyIterator;
 import org.apache.jmeter.util.JMeterUtils;
@@ -91,24 +86,7 @@
  * HTTP requests, including cookies and authentication.
  * 
  */
-<<<<<<< HEAD
-public class HTTPSampler2 extends HTTPSamplerBase implements ThreadListener {
-	transient private static Logger log = LoggingManager.getLoggerForClass();
-
-	static {
-		// Set the default to Avalon Logkit, if not already defined:
-		if (System.getProperty("org.apache.commons.logging.Log") == null) {
-			System.setProperty("org.apache.commons.logging.Log", "org.apache.commons.logging.impl.LogKitLogger");
-		}
-	}
-
-	/*
-	 * Connection is re-used if possible
-	 */
-	private transient HttpConnection httpConn = null;
-=======
 public class HTTPSampler2 extends HTTPSamplerBase {
->>>>>>> 802e3dce
 
     private static final Logger log = LoggingManager.getLoggerForClass();
 
@@ -1001,14 +979,6 @@
 
 	public void threadStarted() {
 		log.debug("Thread Started");
-<<<<<<< HEAD
-	}
-
-	public void threadFinished() {
-		log.debug("Thread Finished");
-		if (httpConn != null)
-			httpConn.close();
-=======
         
 		// Does not need to be synchronised, as all access is from same thread
         httpClients.set ( new HashMap() );	
@@ -1029,6 +999,5 @@
 			}
 			map.clear();
 		}
->>>>>>> 802e3dce
 	}
 }