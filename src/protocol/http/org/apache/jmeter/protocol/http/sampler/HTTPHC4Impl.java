--- conflicted
+++ resolved
@@ -281,14 +281,11 @@
 
         HttpClient httpClient = setupClient(url);
 
-<<<<<<< HEAD
         ClientConnectionManager connMgr = httpClient.getConnectionManager();
         if (connMgr instanceof MeasuringConnectionManager) {
             ((MeasuringConnectionManager) connMgr).setSample(res);
         }
 
-=======
->>>>>>> 6ec4cc6a
         HttpRequestBase httpRequest = null;
         try {
             URI uri = url.toURI();
