--- conflicted
+++ resolved
@@ -954,17 +954,8 @@
         }
 
         if (httpClient != null && resetSSLContext && HTTPConstants.PROTOCOL_HTTPS.equalsIgnoreCase(url.getProtocol())) {
-<<<<<<< HEAD
             JOrphanUtils.closeQuietly(httpClient);
-            JsseSSLManager sslMgr = (JsseSSLManager) SSLManager.getInstance();
-            sslMgr.resetContext();
-=======
-            ((AbstractHttpClient) httpClient).clearRequestInterceptors(); 
-            ((AbstractHttpClient) httpClient).clearResponseInterceptors(); 
-            httpClient.getConnectionManager().closeIdleConnections(1L, TimeUnit.MICROSECONDS);
-            httpClient = null;
             ((JsseSSLManager) SSLManager.getInstance()).resetContext();
->>>>>>> 94ba3947
             resetSSLContext = false;
         }
 
