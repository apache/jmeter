--- conflicted
+++ resolved
@@ -1218,22 +1218,6 @@
                             jMeterProperty.getObjectValue();
                     String headerName = header.getName();
                     // Don't allow override of Content-Length
-<<<<<<< HEAD
-                    if (! HTTPConstants.HEADER_CONTENT_LENGTH.equalsIgnoreCase(n)){
-                        String v = header.getValue();
-                        if (HTTPConstants.HEADER_HOST.equalsIgnoreCase(n)) {
-                            int port = getPortFromHostHeader(v, url.getPort());
-                            v = v.replaceFirst(":\\d+$",""); // remove any port specification // $NON-NLS-1$ $NON-NLS-2$
-                            if (port != -1 && port == url.getDefaultPort()) {
-                                port = -1; // no need to specify the port if it is the default
-                            }
-                            if(port == -1) {
-                                request.addHeader(HEADER_HOST, v);
-                            } else {
-                                request.addHeader(HEADER_HOST, v+":"+port);
-                            }
-=======
-                    // TODO - what other headers are not allowed?
                     if (!HTTPConstants.HEADER_CONTENT_LENGTH.equalsIgnoreCase(headerName)) {
                         String headerValue = header.getValue();
                         if (HTTPConstants.HEADER_HOST.equalsIgnoreCase(headerName)) {
@@ -1243,8 +1227,11 @@
                             if (port != -1 && port == url.getDefaultPort()) {
                                 port = -1; // no need to specify the port if it is the default
                             }
-                            request.getParams().setParameter(ClientPNames.VIRTUAL_HOST, new HttpHost(headerValue, port));
->>>>>>> 93e7fb7f
+                            if(port == -1) {
+                                request.addHeader(HEADER_HOST, headerValue);
+                            } else {
+                                request.addHeader(HEADER_HOST, headerValue+":"+port);
+                            }
                         } else {
                             request.addHeader(headerName, headerValue);
                         }
