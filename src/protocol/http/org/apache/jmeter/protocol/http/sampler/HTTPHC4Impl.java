/*
 * Licensed to the Apache Software Foundation (ASF) under one or more
 * contributor license agreements.  See the NOTICE file distributed with
 * this work for additional information regarding copyright ownership.
 * The ASF licenses this file to You under the Apache License, Version 2.0
 * (the "License"); you may not use this file except in compliance with
 * the License.  You may obtain a copy of the License at
 *
 *   http://www.apache.org/licenses/LICENSE-2.0
 *
 * Unless required by applicable law or agreed to in writing, software
 * distributed under the License is distributed on an "AS IS" BASIS,
 * WITHOUT WARRANTIES OR CONDITIONS OF ANY KIND, either express or implied.
 * See the License for the specific language governing permissions and
 * limitations under the License.
 * 
 */

package org.apache.jmeter.protocol.http.sampler;

import java.io.ByteArrayOutputStream;
import java.io.File;
import java.io.IOException;
import java.io.InputStream;
import java.io.OutputStream;
import java.io.UnsupportedEncodingException;
import java.net.InetAddress;
import java.net.InetSocketAddress;
import java.net.URI;
import java.net.URISyntaxException;
import java.net.URL;
import java.net.URLDecoder;
import java.nio.charset.Charset;
import java.security.GeneralSecurityException;
import java.security.PrivilegedActionException;
import java.security.PrivilegedExceptionAction;
import java.util.ArrayList;
import java.util.HashMap;
import java.util.List;
import java.util.Map;
import java.util.concurrent.TimeUnit;
import java.util.function.Predicate;
import java.util.regex.Pattern;
import java.util.zip.GZIPInputStream;

import javax.security.auth.Subject;

import org.apache.commons.io.IOUtils;
import org.apache.commons.io.input.BoundedInputStream;
import org.apache.http.Header;
import org.apache.http.HttpClientConnection;
import org.apache.http.HttpConnectionMetrics;
import org.apache.http.HttpEntity;
import org.apache.http.HttpException;
import org.apache.http.HttpHost;
import org.apache.http.HttpRequest;
import org.apache.http.HttpRequestInterceptor;
import org.apache.http.HttpResponse;
import org.apache.http.HttpResponseInterceptor;
import org.apache.http.NameValuePair;
import org.apache.http.StatusLine;
import org.apache.http.auth.AuthScope;
import org.apache.http.auth.AuthState;
import org.apache.http.auth.Credentials;
import org.apache.http.auth.NTCredentials;
import org.apache.http.client.AuthCache;
import org.apache.http.client.ClientProtocolException;
import org.apache.http.client.CredentialsProvider;
import org.apache.http.client.config.CookieSpecs;
import org.apache.http.client.config.RequestConfig;
import org.apache.http.client.entity.DeflateInputStream;
import org.apache.http.client.entity.InputStreamFactory;
import org.apache.http.client.entity.UrlEncodedFormEntity;
import org.apache.http.client.methods.CloseableHttpResponse;
import org.apache.http.client.methods.HttpEntityEnclosingRequestBase;
import org.apache.http.client.methods.HttpGet;
import org.apache.http.client.methods.HttpHead;
import org.apache.http.client.methods.HttpOptions;
import org.apache.http.client.methods.HttpPatch;
import org.apache.http.client.methods.HttpPost;
import org.apache.http.client.methods.HttpPut;
import org.apache.http.client.methods.HttpRequestBase;
import org.apache.http.client.methods.HttpTrace;
import org.apache.http.client.methods.HttpUriRequest;
import org.apache.http.client.protocol.HttpClientContext;
import org.apache.http.client.protocol.ResponseContentEncoding;
import org.apache.http.client.utils.HttpClientUtils;
import org.apache.http.config.Lookup;
import org.apache.http.config.Registry;
import org.apache.http.config.RegistryBuilder;
import org.apache.http.config.SocketConfig;
import org.apache.http.conn.ConnectionKeepAliveStrategy;
import org.apache.http.conn.DnsResolver;
import org.apache.http.conn.ManagedHttpClientConnection;
import org.apache.http.conn.SchemePortResolver;
import org.apache.http.conn.socket.ConnectionSocketFactory;
import org.apache.http.conn.socket.PlainConnectionSocketFactory;
import org.apache.http.cookie.CookieSpecProvider;
import org.apache.http.entity.ContentType;
import org.apache.http.entity.FileEntity;
import org.apache.http.entity.StringEntity;
import org.apache.http.entity.mime.FormBodyPart;
import org.apache.http.entity.mime.FormBodyPartBuilder;
import org.apache.http.entity.mime.MIME;
import org.apache.http.entity.mime.MultipartEntityBuilder;
import org.apache.http.entity.mime.content.FileBody;
import org.apache.http.entity.mime.content.StringBody;
import org.apache.http.impl.auth.BasicScheme;
import org.apache.http.impl.client.BasicAuthCache;
import org.apache.http.impl.client.BasicCredentialsProvider;
import org.apache.http.impl.client.CloseableHttpClient;
import org.apache.http.impl.client.DefaultClientConnectionReuseStrategy;
import org.apache.http.impl.client.DefaultConnectionKeepAliveStrategy;
import org.apache.http.impl.client.HttpClientBuilder;
import org.apache.http.impl.client.HttpClients;
import org.apache.http.impl.client.LaxRedirectStrategy;
import org.apache.http.impl.client.StandardHttpRequestRetryHandler;
import org.apache.http.impl.conn.DefaultHttpClientConnectionOperator;
import org.apache.http.impl.conn.DefaultSchemePortResolver;
import org.apache.http.impl.conn.PoolingHttpClientConnectionManager;
import org.apache.http.impl.conn.SystemDefaultDnsResolver;
import org.apache.http.impl.cookie.DefaultCookieSpecProvider;
import org.apache.http.message.BasicNameValuePair;
import org.apache.http.message.BufferedHeader;
import org.apache.http.protocol.BasicHttpContext;
import org.apache.http.protocol.HTTP;
import org.apache.http.protocol.HttpContext;
import org.apache.http.protocol.HttpCoreContext;
import org.apache.http.protocol.HttpRequestExecutor;
import org.apache.http.util.CharArrayBuffer;
import org.apache.http.util.EntityUtils;
import org.apache.jmeter.config.Arguments;
import org.apache.jmeter.protocol.http.control.AuthManager;
import org.apache.jmeter.protocol.http.control.AuthManager.Mechanism;
import org.apache.jmeter.protocol.http.control.Authorization;
import org.apache.jmeter.protocol.http.control.CacheManager;
import org.apache.jmeter.protocol.http.control.CookieManager;
import org.apache.jmeter.protocol.http.control.HeaderManager;
import org.apache.jmeter.protocol.http.sampler.hc.LazyLayeredConnectionSocketFactory;
import org.apache.jmeter.protocol.http.util.EncoderCache;
import org.apache.jmeter.protocol.http.util.HTTPArgument;
import org.apache.jmeter.protocol.http.util.HTTPConstants;
import org.apache.jmeter.protocol.http.util.HTTPFileArg;
import org.apache.jmeter.protocol.http.util.SlowHCPlainConnectionSocketFactory;
import org.apache.jmeter.samplers.SampleResult;
import org.apache.jmeter.services.FileServer;
import org.apache.jmeter.testelement.property.CollectionProperty;
import org.apache.jmeter.testelement.property.JMeterProperty;
import org.apache.jmeter.testelement.property.PropertyIterator;
import org.apache.jmeter.threads.JMeterContextService;
import org.apache.jmeter.threads.JMeterVariables;
import org.apache.jmeter.util.JMeterUtils;
import org.apache.jmeter.util.JsseSSLManager;
import org.apache.jmeter.util.SSLManager;
import org.apache.jorphan.util.JOrphanUtils;
import org.brotli.dec.BrotliInputStream;
import org.slf4j.Logger;
import org.slf4j.LoggerFactory;

/**
 * HTTP Sampler using Apache HttpClient 4.x.
 *
 */
public class HTTPHC4Impl extends HTTPHCAbstractImpl {

    private static final int MAX_BODY_RETAIN_SIZE = JMeterUtils.getPropDefault("httpclient4.max_body_retain_size", 32 * 1024);

    private static final Logger log = LoggerFactory.getLogger(HTTPHC4Impl.class);
    
    private static final InputStreamFactory GZIP = new InputStreamFactory() {
        @Override
        public InputStream create(final InputStream instream) throws IOException {
            return new GZIPInputStream(instream);
        }
    };

    private static final InputStreamFactory DEFLATE = new InputStreamFactory() {
        @Override
        public InputStream create(final InputStream instream) throws IOException {
            return new DeflateInputStream(instream);
        }

    };
    
    private static final InputStreamFactory BROTLI = new InputStreamFactory() {
        @Override
        public InputStream create(final InputStream instream) throws IOException {
            return new BrotliInputStream(instream);
        }
    };

    private static final class JMeterDefaultHttpClientConnectionOperator extends DefaultHttpClientConnectionOperator {

        public JMeterDefaultHttpClientConnectionOperator(Lookup<ConnectionSocketFactory> socketFactoryRegistry, SchemePortResolver schemePortResolver,
                DnsResolver dnsResolver) {
            super(socketFactoryRegistry, schemePortResolver, dnsResolver);
        }

        /* (non-Javadoc)
         * @see org.apache.http.impl.conn.DefaultHttpClientConnectionOperator#connect(org.apache.http.conn.ManagedHttpClientConnection, org.apache.http.HttpHost, java.net.InetSocketAddress, int, org.apache.http.config.SocketConfig, org.apache.http.protocol.HttpContext)
         */
        @Override
        public void connect(ManagedHttpClientConnection conn, HttpHost host, InetSocketAddress localAddress,
                int connectTimeout, SocketConfig socketConfig, HttpContext context) throws IOException {
            try {
                super.connect(conn, host, localAddress, connectTimeout, socketConfig, context);
            } finally {
                SampleResult sample = 
                        (SampleResult)context.getAttribute(HTTPHC4Impl.SAMPLER_RESULT_TOKEN);
                if (sample != null) {
                    sample.connectEnd();
                }
            }
        }    
    }
    
    /** retry count to be used (default 0); 0 = disable retries */
    private static final int RETRY_COUNT = JMeterUtils.getPropDefault("httpclient4.retrycount", 0);
    
    /** true if it's OK to retry requests that have been sent */
    private static final boolean REQUEST_SENT_RETRY_ENABLED = 
            JMeterUtils.getPropDefault("httpclient4.request_sent_retry_enabled", false);

    /** Idle timeout to be applied to connections if no Keep-Alive header is sent by the server (default 0 = disable) */
    private static final int IDLE_TIMEOUT = JMeterUtils.getPropDefault("httpclient4.idletimeout", 0);
    
    private static final int VALIDITY_AFTER_INACTIVITY_TIMEOUT = JMeterUtils.getPropDefault("httpclient4.validate_after_inactivity", 1700);
    
    private static final int TIME_TO_LIVE = JMeterUtils.getPropDefault("httpclient4.time_to_live", 2000);

    /** Preemptive Basic Auth */
    private static final boolean BASIC_AUTH_PREEMPTIVE = JMeterUtils.getPropDefault("httpclient4.auth.preemptive", true);
    
    private static final Pattern PORT_PATTERN = Pattern.compile("\\d+"); // only used in .matches(), no need for anchors

    private static final ConnectionKeepAliveStrategy IDLE_STRATEGY = new DefaultConnectionKeepAliveStrategy(){
        @Override
        public long getKeepAliveDuration(HttpResponse response, HttpContext context) {
            long duration = super.getKeepAliveDuration(response, context);
            if (duration <= 0 && IDLE_TIMEOUT > 0) {// none found by the superclass
                log.debug("Setting keepalive to {}", IDLE_TIMEOUT);
                return IDLE_TIMEOUT;
            } 
            return duration; // return the super-class value
        }
        
    };
/*
    HttpRequestInterceptor preemptiveAuth = new HttpRequestInterceptor() {
        //@Override
        public void process(HttpRequest request, HttpContext context) throws HttpException, IOException {
            URI requestURI = null;
            if (request instanceof HttpUriRequest) {
                requestURI = ((HttpUriRequest) request).getURI();
            } else {
                try {
                    requestURI = new URI(request.getRequestLine().getUri());
                } catch (final URISyntaxException ignore) {
                }
            }
            if(requestURI != null) {
                Authorization authorization = 
                        getAuthManager().getAuthForURL(requestURI.toURL());
                if(authorization != null) {
                    AuthState authState = (AuthState) context.getAttribute(HttpClientContext.TARGET_AUTH_STATE);
                    //CredentialsProvider credsProvider = 
                    //        (CredentialsProvider) context.getAttribute(HttpClientContext.CREDS_PROVIDER);
                    //HttpHost targetHost = (HttpHost) context.getAttribute(HttpCoreContext.HTTP_TARGET_HOST);
                    if (authState.getAuthScheme() == null) {
                        //AuthScope authScope = new AuthScope(targetHost.getHostName(), targetHost.getPort());
                        //Credentials creds = credsProvider.getCredentials(authScope);
                        if(authorization.getMechanism() == Mechanism.BASIC_DIGEST)
                        if (creds != null) {
                            authState.update(new BasicScheme(), creds);
                        }
                    }
                }
            }
        }
    };
    */

    // see  https://stackoverflow.com/questions/26166469/measure-bandwidth-usage-with-apache-httpcomponents-httpclient
    private static final HttpRequestExecutor REQUEST_EXECUTOR = new HttpRequestExecutor() {

        @Override
        protected HttpResponse doSendRequest(
                final HttpRequest request,
                final HttpClientConnection conn,
                final HttpContext context) throws IOException, HttpException {
            HttpResponse response = super.doSendRequest(request, conn, context);
            HttpConnectionMetrics metrics = conn.getMetrics();
            context.setAttribute("SENT_BYTES_COUNT", metrics.getSentBytesCount());
            metrics.reset();
            return response;
        }

        @Override
        protected HttpResponse doReceiveResponse(
                final HttpRequest request,
                final HttpClientConnection conn,
                final HttpContext context) throws HttpException, IOException {
            HttpResponse response = super.doReceiveResponse(request, conn, context);
            HttpConnectionMetrics metrics = conn.getMetrics();
            context.setAttribute("RECEIVED_BYTES_COUNT", metrics.getReceivedBytesCount());
            metrics.reset();
            return response;
        }
    };
    
    /**
     * Headers to save
     */
    private static final String[] HEADERS_TO_SAVE = new String[]{
                    "content-length",
                    "content-encoding",
                    "content-md5"
            };
    
    /**
     * Custom implementation that backups headers related to Compressed responses 
     * that HC core {@link ResponseContentEncoding} removes after uncompressing
     * See Bug 59401
     */
    private static final HttpResponseInterceptor RESPONSE_CONTENT_ENCODING = new ResponseContentEncoding(createLookupRegistry()) {
        @Override
        public void process(HttpResponse response, HttpContext context)
                throws HttpException, IOException {
            ArrayList<Header[]> headersToSave = null;
            
            final HttpEntity entity = response.getEntity();
            final HttpClientContext clientContext = HttpClientContext.adapt(context);
            final RequestConfig requestConfig = clientContext.getRequestConfig();
            // store the headers if necessary
            if (requestConfig.isContentCompressionEnabled() && entity != null && entity.getContentLength() != 0) {
                final Header ceheader = entity.getContentEncoding();
                if (ceheader != null) {
                    headersToSave = new ArrayList<>(3);
                    for(String name : HEADERS_TO_SAVE) {
                        Header[] hdr = response.getHeaders(name); // empty if none
                        headersToSave.add(hdr);
                    }
                }
            }

            // Now invoke original parent code
            super.process(response, clientContext);
            // Should this be in a finally ? 
            if(headersToSave != null) {
                for (Header[] headers : headersToSave) {
                    for (Header headerToRestore : headers) {
                        if (response.containsHeader(headerToRestore.getName())) {
                            break;
                        }
                        response.addHeader(headerToRestore);
                    }
                }
            }
        }
    };
    
    /**
     * 1 HttpClient instance per combination of (HttpClient,HttpClientKey)
     */
    private static final ThreadLocal<Map<HttpClientKey, CloseableHttpClient>> HTTPCLIENTS_CACHE_PER_THREAD_AND_HTTPCLIENTKEY = 
        InheritableThreadLocal.withInitial(() -> new HashMap<>(5));

    // Scheme used for slow HTTP sockets. Cannot be set as a default, because must be set on an HttpClient instance.
    private static final ConnectionSocketFactory SLOW_CONNECTION_SOCKET_FACTORY;
    
    private static final String USER_TOKEN = "__jmeter.USER_TOKEN__"; //$NON-NLS-1$
    
    static final String SAMPLER_RESULT_TOKEN = "__jmeter.SAMPLER_RESULT__"; //$NON-NLS-1$
    
    private static final String HTTPCLIENT_TOKEN = "__jmeter.HTTPCLIENT_TOKEN__";

    static {
        log.info("HTTP request retry count = {}", RETRY_COUNT);

        // Set up HTTP scheme override if necessary
        if (CPS_HTTP > 0) {
            log.info("Setting up HTTP SlowProtocol, cps={}", CPS_HTTP);
            SLOW_CONNECTION_SOCKET_FACTORY = new SlowHCPlainConnectionSocketFactory(CPS_HTTP);
        } else {
            SLOW_CONNECTION_SOCKET_FACTORY = PlainConnectionSocketFactory.getSocketFactory();
        }        
    }

    private volatile HttpUriRequest currentRequest; // Accessed from multiple threads

    private volatile boolean resetSSLContext;

    protected HTTPHC4Impl(HTTPSamplerBase testElement) {
        super(testElement);
    }
    
    /**
     * Customize to plug Brotli
     * @return {@link Lookup}
     */
    private static Lookup<InputStreamFactory> createLookupRegistry() {
        return
                RegistryBuilder.<InputStreamFactory>create()
                .register("br", BROTLI)
                .register("gzip", GZIP)
                .register("x-gzip", GZIP)
                .register("deflate", DEFLATE).build();
    }

    /**
     * Implementation that allows GET method to have a body
     */
    public static final class HttpGetWithEntity extends HttpEntityEnclosingRequestBase {

        public HttpGetWithEntity(final URI uri) {
            super();
            setURI(uri);
        }

        @Override
        public String getMethod() {
            return HTTPConstants.GET;
        }
    }

    public static final class HttpDelete extends HttpEntityEnclosingRequestBase {

        public HttpDelete(final URI uri) {
            super();
            setURI(uri);
        }

        @Override
        public String getMethod() {
            return HTTPConstants.DELETE;
        }
    }
    
    @Override
    protected HTTPSampleResult sample(URL url, String method,
            boolean areFollowingRedirect, int frameDepth) {

        if (log.isDebugEnabled()) {
            log.debug("Start : sample {} method {} followingRedirect {} depth {}", 
                    url, method, areFollowingRedirect, frameDepth);            
        }

        HTTPSampleResult res = createSampleResult(url, method);

        CloseableHttpClient httpClient = null;
        HttpRequestBase httpRequest = null;
        try {
            httpClient = setupClient(url);
            URI uri = url.toURI();
            if (method.equals(HTTPConstants.POST)) {
                httpRequest = new HttpPost(uri);
            } else if (method.equals(HTTPConstants.GET)) {
                // Some servers fail if Content-Length is equal to 0
                // so to avoid this we use HttpGet when there is no body (Content-Length will not be set)
                // otherwise we use HttpGetWithEntity
                if ( !areFollowingRedirect 
                        && ((!hasArguments() && getSendFileAsPostBody()) 
                        || getSendParameterValuesAsPostBody()) ) {
                    httpRequest = new HttpGetWithEntity(uri);
                } else {
                    httpRequest = new HttpGet(uri);
                }
            } else if (method.equals(HTTPConstants.PUT)) {
                httpRequest = new HttpPut(uri);
            } else if (method.equals(HTTPConstants.HEAD)) {
                httpRequest = new HttpHead(uri);
            } else if (method.equals(HTTPConstants.TRACE)) {
                httpRequest = new HttpTrace(uri);
            } else if (method.equals(HTTPConstants.OPTIONS)) {
                httpRequest = new HttpOptions(uri);
            } else if (method.equals(HTTPConstants.DELETE)) {
                httpRequest = new HttpDelete(uri);
            } else if (method.equals(HTTPConstants.PATCH)) {
                httpRequest = new HttpPatch(uri);
            } else if (HttpWebdav.isWebdavMethod(method)) {
                httpRequest = new HttpWebdav(method, uri);
            } else {
                throw new IllegalArgumentException("Unexpected method: '"+method+"'");
            }
            setupRequest(url, httpRequest, res); // can throw IOException
        } catch (Exception e) {
            res.sampleStart();
            res.sampleEnd();
            errorResult(e, res);
            return res;
        }

        HttpContext localContext = new BasicHttpContext();
        setupClientContextBeforeSample(localContext);
        
        res.sampleStart();

        final CacheManager cacheManager = getCacheManager();
        if (cacheManager != null && HTTPConstants.GET.equalsIgnoreCase(method) && cacheManager.inCache(url, httpRequest.getAllHeaders())) {
            return updateSampleResultForResourceInCache(res);
        }
        CloseableHttpResponse httpResponse = null;
        try {
            currentRequest = httpRequest;
            handleMethod(method, res, httpRequest, localContext);
            // store the SampleResult in LocalContext to compute connect time
            localContext.setAttribute(SAMPLER_RESULT_TOKEN, res);
            // perform the sample
            httpResponse = 
                    executeRequest(httpClient, httpRequest, localContext, url);

            // Needs to be done after execute to pick up all the headers
            final HttpRequest request = (HttpRequest) localContext.getAttribute(HttpCoreContext.HTTP_REQUEST);
            extractClientContextAfterSample(localContext);
            // We've finished with the request, so we can add the LocalAddress to it for display
            if (localAddress != null) {
                request.addHeader(HEADER_LOCAL_ADDRESS, localAddress.toString());
            }
            res.setRequestHeaders(getAllHeadersExceptCookie(request));

            Header contentType = httpResponse.getLastHeader(HTTPConstants.HEADER_CONTENT_TYPE);
            if (contentType != null){
                String ct = contentType.getValue();
                res.setContentType(ct);
                res.setEncodingAndType(ct);                    
            }
            HttpEntity entity = httpResponse.getEntity();
            if (entity != null) {
                res.setResponseData(readResponse(res, entity.getContent(), entity.getContentLength()));
            }
            
            res.sampleEnd(); // Done with the sampling proper.
            currentRequest = null;

            // Now collect the results into the HTTPSampleResult:
            StatusLine statusLine = httpResponse.getStatusLine();
            int statusCode = statusLine.getStatusCode();
            res.setResponseCode(Integer.toString(statusCode));
            res.setResponseMessage(statusLine.getReasonPhrase());
            res.setSuccessful(isSuccessCode(statusCode));
            res.setResponseHeaders(getResponseHeaders(httpResponse, localContext));
            if (res.isRedirect()) {
                final Header headerLocation = httpResponse.getLastHeader(HTTPConstants.HEADER_LOCATION);
                if (headerLocation == null) { // HTTP protocol violation, but avoids NPE
                    throw new IllegalArgumentException("Missing location header in redirect for " + httpRequest.getRequestLine());
                }
                String redirectLocation = headerLocation.getValue();
                res.setRedirectLocation(redirectLocation);
            }

            // record some sizes to allow HTTPSampleResult.getBytes() with different options
            long headerBytes = 
                (long)res.getResponseHeaders().length()   // condensed length (without \r)
              + (long) httpResponse.getAllHeaders().length // Add \r for each header
              + 1L // Add \r for initial header
              + 2L; // final \r\n before data
            long totalBytes = (Long) localContext.getAttribute("RECEIVED_BYTES_COUNT");
            res.setHeadersSize((int)headerBytes);
            res.setBodySize(totalBytes - headerBytes);
            res.setSentBytes((Long) localContext.getAttribute("SENT_BYTES_COUNT"));
            if (log.isDebugEnabled()) {
                log.debug("ResponseHeadersSize={} Content-Length={} Total={}",
                        res.getHeadersSize(), res.getBodySizeAsLong(), (res.getHeadersSize() + res.getBodySizeAsLong()));
            }

            // If we redirected automatically, the URL may have changed
            if (getAutoRedirects()) {
                HttpUriRequest req = (HttpUriRequest) localContext.getAttribute(HttpCoreContext.HTTP_REQUEST);
                HttpHost target = (HttpHost) localContext.getAttribute(HttpCoreContext.HTTP_TARGET_HOST);
                URI redirectURI = req.getURI();
                if (redirectURI.isAbsolute()) {
                    res.setURL(redirectURI.toURL());
                } else {
                    res.setURL(new URL(new URL(target.toURI()),redirectURI.toString()));
                }
            }

            // Store any cookies received in the cookie manager:
            saveConnectionCookies(httpResponse, res.getURL(), getCookieManager());

            // Save cache information
            if (cacheManager != null){
                cacheManager.saveDetails(httpResponse, res);
            }
/*
            if(!isSuccessCode(statusCode)) {
                EntityUtils.consumeQuietly(httpResponse.getEntity());
            }
*/
            // Follow redirects and download page resources if appropriate:
            res = resultProcessing(areFollowingRedirect, frameDepth, res);

        } catch (IOException e) {
            log.debug("IOException", e);
            if (res.getEndTime() == 0) {
                res.sampleEnd();
            }
           // pick up headers if failed to execute the request
            if (res.getRequestHeaders() != null) {
                log.debug("Overwriting request old headers: {}", res.getRequestHeaders());
            }
            res.setRequestHeaders(getAllHeadersExceptCookie((HttpRequest) localContext.getAttribute(HttpCoreContext.HTTP_REQUEST)));
            errorResult(e, res);
            return res;
        } catch (RuntimeException e) {
            log.debug("RuntimeException", e);
            if (res.getEndTime() == 0) {
                res.sampleEnd();
            }
            errorResult(e, res);
            return res;
        } finally {
            JOrphanUtils.closeQuietly(httpResponse);
            currentRequest = null;
            JMeterContextService.getContext().getSamplerContext().remove(HTTPCLIENT_TOKEN);
        }
        return res;
    }

    /**
     * Store in JMeter Variables the UserToken so that the SSL context is reused
     * See <a href="https://bz.apache.org/bugzilla/show_bug.cgi?id=57804">Bug 57804</a>
     * @param localContext {@link HttpContext}
     */
    private void extractClientContextAfterSample(HttpContext localContext) {
        Object userToken = localContext.getAttribute(HttpClientContext.USER_TOKEN);
        if(userToken != null) {
            log.debug("Extracted from HttpContext user token:{} storing it as JMeter variable:{}", userToken, USER_TOKEN);
            // During recording JMeterContextService.getContext().getVariables() is null
            JMeterVariables jMeterVariables = JMeterContextService.getContext().getVariables();
            if (jMeterVariables != null) {
                jMeterVariables.putObject(USER_TOKEN, userToken); 
            }
        }
    }

    /**
     * Configure the UserToken so that the SSL context is reused
     * See <a href="https://bz.apache.org/bugzilla/show_bug.cgi?id=57804">Bug 57804</a>
     * @param localContext {@link HttpContext}
     */
    private void setupClientContextBeforeSample(HttpContext localContext) {
        Object userToken = null;
        // During recording JMeterContextService.getContext().getVariables() is null
        JMeterVariables jMeterVariables = JMeterContextService.getContext().getVariables();
        if(jMeterVariables != null) {
            userToken = jMeterVariables.getObject(USER_TOKEN);            
        }
        if(userToken != null) {
            log.debug("Found user token:{} as JMeter variable:{}, storing it in HttpContext", userToken, USER_TOKEN);
            localContext.setAttribute(HttpClientContext.USER_TOKEN, userToken);
        } else {
            // It would be better to create a ClientSessionManager that would compute this value
            // for now it can be Thread.currentThread().getName() but must be changed when we would change 
            // the Thread per User model
            String userId = Thread.currentThread().getName();
            log.debug("Storing in HttpContext the user token: {}", userId);
            localContext.setAttribute(HttpClientContext.USER_TOKEN, userId);
        }
    }

    /**
     * Calls {@link #sendPostData(HttpPost)} if method is <code>POST</code> and
     * {@link #sendEntityData(HttpEntityEnclosingRequestBase)} if method is
     * <code>PUT</code> or <code>PATCH</code>
     * <p>
     * Field HTTPSampleResult#queryString of result is modified in the 2 cases
     * 
     * @param method
     *            String HTTP method
     * @param result
     *            {@link HTTPSampleResult}
     * @param httpRequest
     *            {@link HttpRequestBase}
     * @param localContext
     *            {@link HttpContext}
     * @throws IOException
     *             when posting data fails due to I/O
     */
    protected void handleMethod(String method, HTTPSampleResult result,
            HttpRequestBase httpRequest, HttpContext localContext) throws IOException {
        // Handle the various methods
        if (httpRequest instanceof HttpPost) {
            String postBody = sendPostData((HttpPost)httpRequest);
            result.setQueryString(postBody);
        } else if (httpRequest instanceof HttpEntityEnclosingRequestBase) {
            String entityBody = sendEntityData((HttpEntityEnclosingRequestBase) httpRequest);
            result.setQueryString(entityBody);
        }
    }

    /**
     * Create HTTPSampleResult filling url, method and SampleLabel.
     * Monitor field is computed calling isMonitor()
     * @param url URL
     * @param method HTTP Method
     * @return {@link HTTPSampleResult}
     */
    protected HTTPSampleResult createSampleResult(URL url, String method) {
        HTTPSampleResult res = new HTTPSampleResult();

        res.setSampleLabel(url.toString()); // May be replaced later
        res.setHTTPMethod(method);
        res.setURL(url);
        
        return res;
    }

    /**
     * Execute request either as is or under PrivilegedAction 
     * if a Subject is available for url
     * @param httpClient the {@link CloseableHttpClient} to be used to execute the httpRequest
     * @param httpRequest the {@link HttpRequest} to be executed
     * @param localContext th {@link HttpContext} to be used for execution
     * @param url the target url (will be used to look up a possible subject for the execution)
     * @return the result of the execution of the httpRequest
     * @throws IOException
     * @throws ClientProtocolException
     */
    private CloseableHttpResponse executeRequest(final CloseableHttpClient httpClient,
            final HttpRequestBase httpRequest, final HttpContext localContext, final URL url)
            throws IOException, ClientProtocolException {
        AuthManager authManager = getAuthManager();
        if (authManager != null) {
            Subject subject = authManager.getSubjectForUrl(url);
            if (subject != null) {
                try {
                    return Subject.doAs(subject,
                            (PrivilegedExceptionAction<CloseableHttpResponse>) () ->
                                    httpClient.execute(httpRequest, localContext));
                } catch (PrivilegedActionException e) {
                    log.error("Can't execute httpRequest with subject: {}", subject, e);
                    throw new RuntimeException("Can't execute httpRequest with subject:" + subject, e);
                }
            }

            if(BASIC_AUTH_PREEMPTIVE) {
                Authorization authorization = authManager.getAuthForURL(url);
                if(authorization != null && Mechanism.BASIC_DIGEST.equals(authorization.getMechanism())) {
                    HttpHost target = new HttpHost(url.getHost(), url.getPort(), url.getProtocol());
                    // Create AuthCache instance
                    AuthCache authCache = new BasicAuthCache();
                    // Generate BASIC scheme object and 
                    // add it to the local auth cache
                    BasicScheme basicAuth = new BasicScheme();
                    authCache.put(target, basicAuth);
                    // Add AuthCache to the execution context
                    localContext.setAttribute(HttpClientContext.AUTH_CACHE, authCache);
                }
            }
        }
        return httpClient.execute(httpRequest, localContext);
    }

    /**
     * Holder class for all fields that define an HttpClient instance;
     * used as the key to the ThreadLocal map of HttpClient instances.
     */
    private static final class HttpClientKey {

        private final String target; // protocol://[user:pass@]host:[port]
        private final boolean hasProxy;
        private final String proxyHost;
        private final int proxyPort;
        private final String proxyUser;
        private final String proxyPass;
        
        private final int hashCode; // Always create hash because we will always need it

        /**
         * @param url URL Only protocol and url authority are used (protocol://[user:pass@]host:[port])
         * @param hasProxy has proxy
         * @param proxyHost proxy host
         * @param proxyPort proxy port
         * @param proxyUser proxy user
         * @param proxyPass proxy password
         */
        public HttpClientKey(URL url, boolean hasProxy, String proxyHost,
                int proxyPort, String proxyUser, String proxyPass) {
            // N.B. need to separate protocol from authority otherwise http://server would match https://erver (<= sic, not typo error)
            // could use separate fields, but simpler to combine them
            this.target = url.getProtocol()+"://"+url.getAuthority();
            this.hasProxy = hasProxy;
            this.proxyHost = proxyHost;
            this.proxyPort = proxyPort;
            this.proxyUser = proxyUser;
            this.proxyPass = proxyPass;
            this.hashCode = getHash();
        }
        
        private int getHash() {
            int hash = 17;
            hash = hash*31 + (hasProxy ? 1 : 0);
            if (hasProxy) {
                hash = hash*31 + getHash(proxyHost);
                hash = hash*31 + proxyPort;
                hash = hash*31 + getHash(proxyUser);
                hash = hash*31 + getHash(proxyPass);
            }
            hash = hash*31 + target.hashCode();
            return hash;
        }

        // Allow for null strings
        private int getHash(String s) {
            return s == null ? 0 : s.hashCode(); 
        }
        
        @Override
        public boolean equals (Object obj){
            if (this == obj) {
                return true;
            }
            if (!(obj instanceof HttpClientKey)) {
                return false;
            }
            HttpClientKey other = (HttpClientKey) obj;
            if (this.hasProxy) { // otherwise proxy String fields may be null
                return 
                this.hasProxy == other.hasProxy &&
                this.proxyPort == other.proxyPort &&
                this.proxyHost.equals(other.proxyHost) &&
                this.proxyUser.equals(other.proxyUser) &&
                this.proxyPass.equals(other.proxyPass) &&
                this.target.equals(other.target);
            }
            // No proxy, so don't check proxy fields
            return 
                this.hasProxy == other.hasProxy &&
                this.target.equals(other.target);
        }

        @Override
        public int hashCode(){
            return hashCode;
        }

        // For debugging
        @Override
        public String toString() {
            StringBuilder sb = new StringBuilder();
            sb.append(target);
            if (hasProxy) {
                sb.append(" via ");
                sb.append(proxyUser);
                sb.append('@');
                sb.append(proxyHost);
                sb.append(':');
                sb.append(proxyPort);
            }
            return sb.toString();
        }
    }

    private CloseableHttpClient setupClient(URL url) throws GeneralSecurityException {

        Map<HttpClientKey, CloseableHttpClient> mapHttpClientPerHttpClientKey = HTTPCLIENTS_CACHE_PER_THREAD_AND_HTTPCLIENTKEY.get();
        
        final String host = url.getHost();
        String proxyHost = getProxyHost();
        int proxyPort = getProxyPortInt();
        String proxyPass = getProxyPass();
        String proxyUser = getProxyUser();

        // static proxy is the globally define proxy eg command line or properties
        boolean useStaticProxy = isStaticProxy(host);
        // dynamic proxy is the proxy defined for this sampler
        boolean useDynamicProxy = isDynamicProxy(proxyHost, proxyPort);
        boolean useProxy = useStaticProxy || useDynamicProxy;
        
        // if both dynamic and static are used, the dynamic proxy has priority over static
        if(!useDynamicProxy) {
            proxyHost = PROXY_HOST;
            proxyPort = PROXY_PORT;
            proxyUser = PROXY_USER;
            proxyPass = PROXY_PASS;
        }

        // Lookup key - must agree with all the values used to create the HttpClient.
        HttpClientKey key = new HttpClientKey(url, useProxy, proxyHost, proxyPort, proxyUser, proxyPass);
        
        CloseableHttpClient httpClient = null;
        boolean concurrentDwn = this.testElement.isConcurrentDwn();
        if(concurrentDwn) {
            httpClient = (CloseableHttpClient) JMeterContextService.getContext().getSamplerContext().get(HTTPCLIENT_TOKEN);
        }
        
        if (httpClient == null) {
            httpClient = mapHttpClientPerHttpClientKey.get(key);
        }

        if (httpClient != null && resetSSLContext && HTTPConstants.PROTOCOL_HTTPS.equalsIgnoreCase(url.getProtocol())) {
            JOrphanUtils.closeQuietly(httpClient);
            JsseSSLManager sslMgr = (JsseSSLManager) SSLManager.getInstance();
            sslMgr.resetContext();
            resetSSLContext = false;
        }

        if (httpClient == null) { // One-time init for this client
            DnsResolver resolver = this.testElement.getDNSResolver();
            if (resolver == null) {
                resolver = SystemDefaultDnsResolver.INSTANCE;
            }
            Registry<ConnectionSocketFactory> registry;
            registry = RegistryBuilder.<ConnectionSocketFactory> create().
                    register("https", new LazyLayeredConnectionSocketFactory()).
                    register("http", SLOW_CONNECTION_SOCKET_FACTORY).
                    build();
            
            // Modern browsers use more connections per host than the current httpclient default (2)
            // when using parallel download the httpclient and connection manager are shared by the downloads threads
            // to be realistic JMeter must set an higher value to DefaultMaxPerRoute
            PoolingHttpClientConnectionManager pHCCM = 
                    new PoolingHttpClientConnectionManager(
                            new JMeterDefaultHttpClientConnectionOperator(registry, null, resolver), 
                            null, TIME_TO_LIVE, TimeUnit.MILLISECONDS);
            pHCCM.setValidateAfterInactivity(VALIDITY_AFTER_INACTIVITY_TIMEOUT);

            if(concurrentDwn) {
                try {
                    int maxConcurrentDownloads = Integer.parseInt(this.testElement.getConcurrentPool());
                    pHCCM.setDefaultMaxPerRoute(Math.max(maxConcurrentDownloads, pHCCM.getDefaultMaxPerRoute()));
                } catch (NumberFormatException nfe) {
                   // no need to log -> will be done by the sampler
                }
            }
            
            DefaultCookieSpecProvider cookieSpecProvider = new DefaultCookieSpecProvider();
            Lookup<CookieSpecProvider> cookieSpecRegistry = RegistryBuilder.<CookieSpecProvider>create()
                    .register(CookieSpecs.IGNORE_COOKIES, cookieSpecProvider)
                    .build();
            
            HttpClientBuilder builder = HttpClients.custom().setConnectionManager(pHCCM).
                    setSchemePortResolver(new DefaultSchemePortResolver()).
                    setDnsResolver(resolver).
                    setRequestExecutor(REQUEST_EXECUTOR).
                    setSSLContext(((JsseSSLManager)JsseSSLManager.getInstance()).getContext()).
                    setDefaultCookieSpecRegistry(cookieSpecRegistry).
                    setDefaultSocketConfig(SocketConfig.DEFAULT).
                    setRedirectStrategy(new LaxRedirectStrategy()).
                    setRetryHandler(new StandardHttpRequestRetryHandler(RETRY_COUNT, REQUEST_SENT_RETRY_ENABLED)).
                    setConnectionReuseStrategy(DefaultClientConnectionReuseStrategy.INSTANCE);
            
            if (IDLE_TIMEOUT > 0) {
                builder.setKeepAliveStrategy(IDLE_STRATEGY);
            }

            // Set up proxy details
            if(useProxy) {
                HttpHost proxy = new HttpHost(proxyHost, proxyPort);
                builder.setProxy(proxy);
                
                CredentialsProvider credsProvider = new BasicCredentialsProvider();
                if (proxyUser.length() > 0) {
                    credsProvider.setCredentials(
                        new AuthScope(proxyHost, proxyPort),
                        new NTCredentials(proxyUser, proxyPass, LOCALHOST, PROXY_DOMAIN));
                }
                builder.setDefaultCredentialsProvider(credsProvider);
            }
            if(getAutoRedirects()) {
                builder.disableRedirectHandling();
            }
            builder.disableContentCompression().addInterceptorLast(RESPONSE_CONTENT_ENCODING);
            httpClient = builder.build();
            if (log.isDebugEnabled()) {
                log.debug("Created new HttpClient: @"+System.identityHashCode(httpClient) + " " + key.toString());
            }
            mapHttpClientPerHttpClientKey.put(key, httpClient); // save the agent for next time round
        } else {
            if (log.isDebugEnabled()) {
                log.debug("Reusing the HttpClient: @"+System.identityHashCode(httpClient) + " " + key.toString());
            }
        }

        if(concurrentDwn) {
            JMeterContextService.getContext().getSamplerContext().put(HTTPCLIENT_TOKEN, httpClient);
        }

        // TODO - should this be done when the client is created?
        // If so, then the details need to be added as part of HttpClientKey
        setConnectionAuthorization(httpClient, url, getAuthManager(), key);

        return httpClient;
    }

    /**
     * Setup following elements on httpRequest:
     * <ul>
     * <li>ConnRoutePNames.LOCAL_ADDRESS enabling IP-SPOOFING</li>
     * <li>Socket and connection timeout</li>
     * <li>Redirect handling</li>
     * <li>Keep Alive header or Connection Close</li>
     * <li>Calls setConnectionHeaders to setup headers</li>
     * <li>Calls setConnectionCookie to setup Cookie</li>
     * </ul>
     * 
     * @param url
     *            {@link URL} of the request
     * @param httpRequest
     *            http request for the request
     * @param res
     *            sample result to set cookies on
     * @throws IOException
     *             if hostname/ip to use could not be figured out
     */
    protected void setupRequest(URL url, HttpRequestBase httpRequest, HTTPSampleResult res)
        throws IOException {
<<<<<<< HEAD
        RequestConfig.Builder rCB = RequestConfig.custom();
        // Set up the local address if one exists
        final InetAddress inetAddr = getIpSourceAddress();
        if (inetAddr != null) {// Use special field ip source address (for pseudo 'ip spoofing')
            rCB.setLocalAddress(inetAddr);
        } else if (localAddress != null){
            rCB.setLocalAddress(localAddress);
        } 
    
        int rto = getResponseTimeout();
        if (rto > 0){
            rCB.setSocketTimeout(rto);
        }
    
        int cto = getConnectTimeout();
        if (cto > 0){
            rCB.setConnectTimeout(cto);
        }
    
        rCB.setMaxRedirects(HTTPSamplerBase.MAX_REDIRECTS);
        rCB.setRedirectsEnabled(getAutoRedirects());
        httpRequest.setConfig(rCB.build());
        // a well-behaved browser is supposed to send 'Connection: close'
        // with the last request to an HTTP server. Instead, most browsers
        // leave it to the server to close the connection after their
        // timeout period. Leave it to the JMeter user to decide.
        if (getUseKeepAlive()) {
            httpRequest.setHeader(HTTPConstants.HEADER_CONNECTION, HTTPConstants.KEEP_ALIVE);
        } else {
            httpRequest.setHeader(HTTPConstants.HEADER_CONNECTION, HTTPConstants.CONNECTION_CLOSE);
        }
    
        setConnectionHeaders(httpRequest, url, getHeaderManager(), getCacheManager());
    
        String cookies = setConnectionCookie(httpRequest, url, getCookieManager());
    
        if (res != null) {
            res.setCookies(cookies);
        }
    
    }

=======
    
        HttpParams requestParams = httpRequest.getParams();
        // Set up the local address if one exists
        final InetAddress inetAddr = getIpSourceAddress();
        if (inetAddr != null) {// Use special field ip source address (for pseudo 'ip spoofing')
            requestParams.setParameter(ConnRoutePNames.LOCAL_ADDRESS, inetAddr);
        } else if (localAddress != null){
            requestParams.setParameter(ConnRoutePNames.LOCAL_ADDRESS, localAddress);
        } else { // reset in case was set previously
            requestParams.removeParameter(ConnRoutePNames.LOCAL_ADDRESS);
        }
    
        int rto = getResponseTimeout();
        if (rto > 0){
            requestParams.setIntParameter(CoreConnectionPNames.SO_TIMEOUT, rto);
        }
    
        int cto = getConnectTimeout();
        if (cto > 0){
            requestParams.setIntParameter(CoreConnectionPNames.CONNECTION_TIMEOUT, cto);
        }
    
        requestParams.setBooleanParameter(ClientPNames.HANDLE_REDIRECTS, getAutoRedirects());
        
        // a well-behaved browser is supposed to send 'Connection: close'
        // with the last request to an HTTP server. Instead, most browsers
        // leave it to the server to close the connection after their
        // timeout period. Leave it to the JMeter user to decide.
        if (getUseKeepAlive()) {
            httpRequest.setHeader(HTTPConstants.HEADER_CONNECTION, HTTPConstants.KEEP_ALIVE);
        } else {
            httpRequest.setHeader(HTTPConstants.HEADER_CONNECTION, HTTPConstants.CONNECTION_CLOSE);
        }
    
        setConnectionHeaders(httpRequest, url, getHeaderManager(), getCacheManager());
        String cookies = setConnectionCookie(httpRequest, url, getCookieManager());
    
        if (res != null) {
            if(cookies != null && !cookies.isEmpty()) {
                res.setCookies(cookies);
            } else {
                // During recording Cookie Manager doesn't handle cookies
                res.setCookies(getOnlyCookieFromHeaders(httpRequest));
            }
        }
    }
>>>>>>> 6864d730
    
    /**
     * Set any default request headers to include
     *
     * @param request the HttpRequest to be used
     */
    protected void setDefaultRequestHeaders(HttpRequest request) {
     // Method left empty here, but allows subclasses to override
    }

    /**
     * Gets the ResponseHeaders
     *
     * @param response
     *            containing the headers
     * @param localContext {@link HttpContext}
     * @return string containing the headers, one per line
     */
    private String getResponseHeaders(HttpResponse response, HttpContext localContext) {
        Header[] rh = response.getAllHeaders();

        StringBuilder headerBuf = new StringBuilder(40 * (rh.length+1));
        headerBuf.append(response.getStatusLine());// header[0] is not the status line...
        headerBuf.append("\n"); // $NON-NLS-1$

        for (Header responseHeader : rh) {
            writeHeader(headerBuf, responseHeader);
        }
        return headerBuf.toString();
    }

    /**
     * Write header to headerBuffer in an optimized way
     * @param headerBuffer {@link StringBuilder}
     * @param header {@link Header}
     */
    private void writeHeader(StringBuilder headerBuffer, Header header) {
        if(header instanceof BufferedHeader) {
            CharArrayBuffer buffer = ((BufferedHeader)header).getBuffer();
            headerBuffer.append(buffer.buffer(), 0, buffer.length()).append('\n'); // $NON-NLS-1$
        }
        else {
            headerBuffer.append(header.getName())
            .append(": ") // $NON-NLS-1$
            .append(header.getValue())
            .append('\n'); // $NON-NLS-1$
        }
    }

    /**
     * Extracts all the required cookies for that particular URL request and
     * sets them in the <code>HttpMethod</code> passed in.
     *
     * @param request <code>HttpRequest</code> for the request
     * @param url <code>URL</code> of the request
     * @param cookieManager the <code>CookieManager</code> containing all the cookies
     * @return a String containing the cookie details (for the response)
     * May be null
     */
    protected String setConnectionCookie(HttpRequest request, URL url, CookieManager cookieManager) {
        String cookieHeader = null;
        if (cookieManager != null) {
            cookieHeader = cookieManager.getCookieHeaderForURL(url);
            if (cookieHeader != null) {
                request.setHeader(HTTPConstants.HEADER_COOKIE, cookieHeader);
            }
        }
        return cookieHeader;
    }
    
    /**
     * Extracts all the required non-cookie headers for that particular URL request and
     * sets them in the <code>HttpMethod</code> passed in
     *
     * @param request
     *            <code>HttpRequest</code> which represents the request
     * @param url
     *            <code>URL</code> of the URL request
     * @param headerManager
     *            the <code>HeaderManager</code> containing all the cookies
     *            for this <code>UrlConfig</code>
     * @param cacheManager the CacheManager (may be null)
     */
    protected void setConnectionHeaders(HttpRequestBase request, URL url, HeaderManager headerManager, CacheManager cacheManager) {
        if (headerManager != null) {
            CollectionProperty headers = headerManager.getHeaders();
            if (headers != null) {
                for (JMeterProperty jMeterProperty : headers) {
                    org.apache.jmeter.protocol.http.control.Header header
                    = (org.apache.jmeter.protocol.http.control.Header)
                            jMeterProperty.getObjectValue();
                    String n = header.getName();
                    // Don't allow override of Content-Length
                    // TODO - what other headers are not allowed?
                    if (! HTTPConstants.HEADER_CONTENT_LENGTH.equalsIgnoreCase(n)){
                        String v = header.getValue();
                        if (HTTPConstants.HEADER_HOST.equalsIgnoreCase(n)) {
                            int port = getPortFromHostHeader(v, url.getPort());
                            v = v.replaceFirst(":\\d+$",""); // remove any port specification // $NON-NLS-1$ $NON-NLS-2$
                            if (port != -1) {
                                if (port == url.getDefaultPort()) {
                                    port = -1; // no need to specify the port if it is the default
                                }
                            }
                            if(port == -1) {
                                request.addHeader(HEADER_HOST, v);
                            } else {
                                request.addHeader(HEADER_HOST, v+":"+port);
                            }
                        } else {
                            request.addHeader(n, v);
                        }
                    }
                }
            }
        }
        if (cacheManager != null){
            cacheManager.setHeaders(url, request);
        }
    }

    /**
     * Get port from the value of the Host header, or return the given
     * defaultValue
     *
     * @param hostHeaderValue
     *            value of the http Host header
     * @param defaultValue
     *            value to be used, when no port could be extracted from
     *            hostHeaderValue
     * @return integer representing the port for the host header
     */
    private int getPortFromHostHeader(String hostHeaderValue, int defaultValue) {
        String[] hostParts = hostHeaderValue.split(":");
        if (hostParts.length > 1) {
            String portString = hostParts[hostParts.length - 1];
            if (PORT_PATTERN.matcher(portString).matches()) {
                return Integer.parseInt(portString);
            }
        }
        return defaultValue;
    }

    /**
     * Get all the request headers except Cookie for the <code>HttpRequest</code>
     *
     * @param method
     *            <code>HttpMethod</code> which represents the request
     * @return the headers as a string
     */
    private String getAllHeadersExceptCookie(HttpRequest method) {
        return getFromHeadersMatchingPredicate(method, ALL_EXCEPT_COOKIE);
    }
    
    /**
     * Get only Cookie header for the <code>HttpRequest</code>
     *
     * @param method
     *            <code>HttpMethod</code> which represents the request
     * @return the headers as a string
     */
    private String getOnlyCookieFromHeaders(HttpRequest method) {
        String cookieHeader= getFromHeadersMatchingPredicate(method, ONLY_COOKIE).trim();
        if(!cookieHeader.isEmpty()) {
            return cookieHeader.substring((HTTPConstants.HEADER_COOKIE_IN_REQUEST).length(), cookieHeader.length()).trim();
        }
        return "";
    }

    
    /**
     * Get only cookies from request headers for the <code>HttpRequest</code>
     *
     * @param method
     *            <code>HttpMethod</code> which represents the request
     * @return the headers as a string
     */
    private String getFromHeadersMatchingPredicate(HttpRequest method, Predicate<String> predicate) {
        if(method != null) {
            // Get all the request headers
            StringBuilder hdrs = new StringBuilder(150);
            Header[] requestHeaders = method.getAllHeaders();
            for (Header requestHeader : requestHeaders) {
                // Get header if it matches predicate
                if (predicate.test(requestHeader.getName())) {
                    writeHeader(hdrs, requestHeader);
                }
            }
    
            return hdrs.toString();
        }
        return ""; ////$NON-NLS-1$
    }

    /**
     * Setup credentials for url AuthScope but keeps Proxy AuthScope credentials
     * @param client HttpClient
     * @param url URL
     * @param authManager {@link AuthManager}
     * @param key key
     */
    private void setConnectionAuthorization(CloseableHttpClient client, URL url, AuthManager authManager, HttpClientKey key) {
//        CredentialsProvider credentialsProvider = 
//            ((AbstractHttpClient) client).getCredentialsProvider();
//        if (authManager != null) {
//            if(authManager.hasAuthForURL(url)) {
//                authManager.setupCredentials(client, url, credentialsProvider, LOCALHOST);
//            } else {
//                credentialsProvider.clear();
//            }
//        } else {
//            Credentials credentials = null;
//            AuthScope authScope = null;
//            if(key.hasProxy && !StringUtils.isEmpty(key.proxyUser)) {
//                authScope = new AuthScope(key.proxyHost, key.proxyPort);
//                credentials = credentialsProvider.getCredentials(authScope);
//            }
//            credentialsProvider.clear(); 
//            if(credentials != null) {
//                credentialsProvider.setCredentials(authScope, credentials);
//            }
//        }
    }

    // Helper class so we can generate request data without dumping entire file contents
    private static class ViewableFileBody extends FileBody {
        private boolean hideFileData;
        
        public ViewableFileBody(File file, String mimeType) {
            super(file, ContentType.create(mimeType));
            hideFileData = false;
        }

        @Override
        public void writeTo(final OutputStream out) throws IOException {
            if (hideFileData) {
                out.write("<actual file content, not shown here>".getBytes());// encoding does not really matter here
            } else {
                super.writeTo(out);
            }
        }
    }

    // TODO needs cleaning up
    /**
     * 
     * @param post {@link HttpPost}
     * @return String posted body if computable
     * @throws IOException if sending the data fails due to I/O
     */
    protected String sendPostData(HttpPost post)  throws IOException {
        // Buffer to hold the post body, except file content
        StringBuilder postedBody = new StringBuilder(1000);
        HTTPFileArg[] files = getHTTPFiles();

        final String contentEncoding = getContentEncodingOrNull();
        final boolean haveContentEncoding = contentEncoding != null;

        // Check if we should do a multipart/form-data or an
        // application/x-www-form-urlencoded post request
        if(getUseMultipartForPost()) {
            // If a content encoding is specified, we use that as the
            // encoding of any parameter values
            Charset charset;
            if(haveContentEncoding) {
                charset = Charset.forName(contentEncoding);
            } else {
                charset = MIME.DEFAULT_CHARSET;
            }
            
            if(log.isDebugEnabled()) {
                log.debug("Building multipart with:getDoBrowserCompatibleMultipart(): {}, with charset:{}, haveContentEncoding:{}", 
                        getDoBrowserCompatibleMultipart(), charset, haveContentEncoding);
            }
            // Write the request to our own stream
            MultipartEntityBuilder multipartEntityBuilder = MultipartEntityBuilder.create();
            if(getDoBrowserCompatibleMultipart()) {
                multipartEntityBuilder.setLaxMode();
            } else {
                multipartEntityBuilder.setStrictMode();
            }
            // Create the parts
            // Add any parameters
            for (JMeterProperty jMeterProperty : getArguments()) {
                HTTPArgument arg = (HTTPArgument) jMeterProperty.getObjectValue();
                String parameterName = arg.getName();
                if (arg.isSkippable(parameterName)) {
                    continue;
                }
                StringBody stringBody = new StringBody(arg.getValue(), ContentType.create("text/plain", charset));
                FormBodyPart formPart = FormBodyPartBuilder.create(
                        parameterName, stringBody).build();
                multipartEntityBuilder.addPart(formPart);
            }

            // Add any files
            // Cannot retrieve parts once added to the MultiPartEntity, so have to save them here.
            ViewableFileBody[] fileBodies = new ViewableFileBody[files.length];
            for (int i=0; i < files.length; i++) {
                HTTPFileArg file = files[i];
                
                File reservedFile = FileServer.getFileServer().getResolvedFile(file.getPath());
                fileBodies[i] = new ViewableFileBody(reservedFile, file.getMimeType());
                multipartEntityBuilder.addPart(file.getParamName(), fileBodies[i] );
            }

            HttpEntity entity = multipartEntityBuilder.build();
            post.setEntity(entity);

            if (entity.isRepeatable()){
                ByteArrayOutputStream bos = new ByteArrayOutputStream();
                for(ViewableFileBody fileBody : fileBodies){
                    fileBody.hideFileData = true;
                }
                entity.writeTo(bos);
                for(ViewableFileBody fileBody : fileBodies){
                    fileBody.hideFileData = false;
                }
                bos.flush();
                // We get the posted bytes using the encoding used to create it
                postedBody.append(bos.toString(
                        contentEncoding == null ? "US-ASCII" // $NON-NLS-1$ this is the default used by HttpClient
                        : contentEncoding));
                bos.close();
            } else {
                postedBody.append("<Multipart was not repeatable, cannot view what was sent>"); // $NON-NLS-1$
            }

//            // Set the content type TODO - needed?
//            String multiPartContentType = multiPart.getContentType().getValue();
//            post.setHeader(HEADER_CONTENT_TYPE, multiPartContentType);

        } else { // not multipart
            // Check if the header manager had a content type header
            // This allows the user to specify his own content-type for a POST request
            Header contentTypeHeader = post.getFirstHeader(HTTPConstants.HEADER_CONTENT_TYPE);
            boolean hasContentTypeHeader = contentTypeHeader != null && contentTypeHeader.getValue() != null && contentTypeHeader.getValue().length() > 0;
            // If there are no arguments, we can send a file as the body of the request
            // TODO: needs a multiple file upload scenerio
            if(!hasArguments() && getSendFileAsPostBody()) {
                // If getSendFileAsPostBody returned true, it's sure that file is not null
                HTTPFileArg file = files[0];
                if(!hasContentTypeHeader) {
                    // Allow the mimetype of the file to control the content type
                    if(file.getMimeType() != null && file.getMimeType().length() > 0) {
                        post.setHeader(HTTPConstants.HEADER_CONTENT_TYPE, file.getMimeType());
                    }
                    else {
                        post.setHeader(HTTPConstants.HEADER_CONTENT_TYPE, HTTPConstants.APPLICATION_X_WWW_FORM_URLENCODED);
                    }
                }

                FileEntity fileRequestEntity = new FileEntity(new File(file.getPath()),(ContentType) null);// TODO is null correct?
                post.setEntity(fileRequestEntity);

                // We just add placeholder text for file content
                postedBody.append("<actual file content, not shown here>");
            } else {
                // In a post request which is not multipart, we only support
                // parameters, no file upload is allowed

                // If none of the arguments have a name specified, we
                // just send all the values as the post body
                if(getSendParameterValuesAsPostBody()) {
                    // Allow the mimetype of the file to control the content type
                    // This is not obvious in GUI if you are not uploading any files,
                    // but just sending the content of nameless parameters
                    // TODO: needs a multiple file upload scenerio
                    if(!hasContentTypeHeader) {
                        HTTPFileArg file = files.length > 0? files[0] : null;
                        if(file != null && file.getMimeType() != null && file.getMimeType().length() > 0) {
                            post.setHeader(HTTPConstants.HEADER_CONTENT_TYPE, file.getMimeType());
                        }
                        else {
                             // TODO - is this the correct default?
                            post.setHeader(HTTPConstants.HEADER_CONTENT_TYPE, HTTPConstants.APPLICATION_X_WWW_FORM_URLENCODED);
                        }
                    }

                    // Just append all the parameter values, and use that as the post body
                    StringBuilder postBody = new StringBuilder();
                    for (JMeterProperty jMeterProperty : getArguments()) {
                        HTTPArgument arg = (HTTPArgument) jMeterProperty.getObjectValue();
                        // Note: if "Encoded?" is not selected, arg.getEncodedValue is equivalent to arg.getValue
                        if (haveContentEncoding) {
                            postBody.append(arg.getEncodedValue(contentEncoding));
                        } else {
                            postBody.append(arg.getEncodedValue());
                        }
                    }
                    // Let StringEntity perform the encoding
                    StringEntity requestEntity = new StringEntity(postBody.toString(), contentEncoding);
                    post.setEntity(requestEntity);
                    postedBody.append(postBody.toString());
                } else {
                    // It is a normal post request, with parameter names and values

                    // Set the content type
                    if(!hasContentTypeHeader) {
                        post.setHeader(HTTPConstants.HEADER_CONTENT_TYPE, HTTPConstants.APPLICATION_X_WWW_FORM_URLENCODED);
                    }
                    // Add the parameters
                    PropertyIterator args = getArguments().iterator();
                    List <NameValuePair> nvps = new ArrayList<>();
                    String urlContentEncoding = contentEncoding;
                    if(urlContentEncoding == null || urlContentEncoding.length() == 0) {
                        // Use the default encoding for urls
                        urlContentEncoding = EncoderCache.URL_ARGUMENT_ENCODING;
                    }
                    while (args.hasNext()) {
                        HTTPArgument arg = (HTTPArgument) args.next().getObjectValue();
                        // The HTTPClient always urlencodes both name and value,
                        // so if the argument is already encoded, we have to decode
                        // it before adding it to the post request
                        String parameterName = arg.getName();
                        if (arg.isSkippable(parameterName)){
                            continue;
                        }
                        String parameterValue = arg.getValue();
                        if(!arg.isAlwaysEncoded()) {
                            // The value is already encoded by the user
                            // Must decode the value now, so that when the
                            // httpclient encodes it, we end up with the same value
                            // as the user had entered.
                            parameterName = URLDecoder.decode(parameterName, urlContentEncoding);
                            parameterValue = URLDecoder.decode(parameterValue, urlContentEncoding);
                        }
                        // Add the parameter, httpclient will urlencode it
                        nvps.add(new BasicNameValuePair(parameterName, parameterValue));
                    }
                    UrlEncodedFormEntity entity = new UrlEncodedFormEntity(nvps, urlContentEncoding);
                    post.setEntity(entity);
                    if (entity.isRepeatable()){
                        ByteArrayOutputStream bos = new ByteArrayOutputStream();
                        post.getEntity().writeTo(bos);
                        bos.flush();
                        // We get the posted bytes using the encoding used to create it
                        postedBody.append(bos.toString(contentEncoding != null?contentEncoding:SampleResult.DEFAULT_HTTP_ENCODING));
                        
                        bos.close();
                    }  else {
                        postedBody.append("<RequestEntity was not repeatable, cannot view what was sent>");
                    }
                }
            }
        }
        return postedBody.toString();
    }

    // TODO merge put and post methods as far as possible.
    // e.g. post checks for multipart form/files, and if not, invokes sendData(HttpEntityEnclosingRequestBase)


    /**
     * Creates the entity data to be sent.
     * <p>
     * If there is a file entry with a non-empty MIME type we use that to
     * set the request Content-Type header, otherwise we default to whatever
     * header is present from a Header Manager.
     * <p>
     * If the content charset {@link #getContentEncoding()} is null or empty 
     * we use the HC4 default provided by {@link HTTP#DEF_CONTENT_CHARSET} which is
     * ISO-8859-1.
     * 
     * @param entity to be processed, e.g. PUT or PATCH
     * @return the entity content, may be empty
     * @throws  UnsupportedEncodingException for invalid charset name
     * @throws IOException cannot really occur for ByteArrayOutputStream methods
     */
    protected String sendEntityData( HttpEntityEnclosingRequestBase entity) throws IOException {
        boolean hasEntityBody = false;

        final HTTPFileArg[] files = getHTTPFiles();
        // Allow the mimetype of the file to control the content type
        // This is not obvious in GUI if you are not uploading any files,
        // but just sending the content of nameless parameters
        final HTTPFileArg file = files.length > 0? files[0] : null;
        String contentTypeValue = null;
        if(file != null && file.getMimeType() != null && file.getMimeType().length() > 0) {
            contentTypeValue = file.getMimeType();
            entity.setHeader(HEADER_CONTENT_TYPE, contentTypeValue); // we provide the MIME type here
        }

        // Check for local contentEncoding (charset) override; fall back to default for content body
        // we do this here rather so we can use the same charset to retrieve the data
        final String charset = getContentEncoding(HTTP.DEF_CONTENT_CHARSET.name());

        // Only create this if we are overriding whatever default there may be
        // If there are no arguments, we can send a file as the body of the request

        if(!hasArguments() && getSendFileAsPostBody()) {
            hasEntityBody = true;

            // If getSendFileAsPostBody returned true, it's sure that file is not null
            File reservedFile = FileServer.getFileServer().getResolvedFile(files[0].getPath());
            FileEntity fileRequestEntity = new FileEntity(reservedFile); // no need for content-type here
            entity.setEntity(fileRequestEntity);
        }
        // If none of the arguments have a name specified, we
        // just send all the values as the entity body
        else if(getSendParameterValuesAsPostBody()) {
            hasEntityBody = true;

            // Just append all the parameter values, and use that as the entity body
            Arguments arguments = getArguments();
            StringBuilder entityBodyContent = new StringBuilder(arguments.getArgumentCount()*15);
            for (JMeterProperty jMeterProperty : arguments) {
                HTTPArgument arg = (HTTPArgument) jMeterProperty.getObjectValue();
                // Note: if "Encoded?" is not selected, arg.getEncodedValue is equivalent to arg.getValue
                if (charset != null) {
                    entityBodyContent.append(arg.getEncodedValue(charset));
                } else {
                    entityBodyContent.append(arg.getEncodedValue());
                }
            }
            StringEntity requestEntity = new StringEntity(entityBodyContent.toString(), charset);
            entity.setEntity(requestEntity);
        }
        // Check if we have any content to send for body
        if(hasEntityBody) {
            // If the request entity is repeatable, we can send it first to
            // our own stream, so we can return it
            final HttpEntity entityEntry = entity.getEntity();
            // Buffer to hold the entity body
            StringBuilder entityBody = null;
            if(entityEntry.isRepeatable()) {
                entityBody = new StringBuilder(1000);
                // FIXME Charset
                try (InputStream in = entityEntry.getContent();
                        InputStream bounded = new BoundedInputStream(in, MAX_BODY_RETAIN_SIZE)) {
                    entityBody.append(IOUtils.toString(bounded, charset));
                }
                if (entityEntry.getContentLength() > MAX_BODY_RETAIN_SIZE) {
                    entityBody.append("<actual file content shortened>");
                }
            }
            else { 
                entityBody = new StringBuilder(65);
                // this probably cannot happen
                entityBody.append("<RequestEntity was not repeatable, cannot view what was sent>");
            }
            return entityBody.toString();
        }
        return ""; // may be the empty string
    }

    /**
     * 
     * @return the value of {@link #getContentEncoding()}; forced to null if empty
     */
    private String getContentEncodingOrNull() {
        return getContentEncoding(null);
    }

    /**
     * @param dflt the default to be used
     * @return the value of {@link #getContentEncoding()}; default if null or empty
     */
    private String getContentEncoding(String dflt) {
        String ce = getContentEncoding();
        if (isNullOrEmptyTrimmed(ce)) {
            return dflt;
        } else {
            return ce;
        }
    }

    private void saveConnectionCookies(HttpResponse method, URL u, CookieManager cookieManager) {
        if (cookieManager != null) {
            Header[] hdrs = method.getHeaders(HTTPConstants.HEADER_SET_COOKIE);
            for (Header hdr : hdrs) {
                cookieManager.addCookieFromHeader(hdr.getValue(),u);
            }
        }
    }

    @Override
    protected void notifyFirstSampleAfterLoopRestart() {
        log.debug("notifyFirstSampleAfterLoopRestart");
        resetSSLContext = !USE_CACHED_SSL_CONTEXT;
    }

    @Override
    protected void threadFinished() {
        log.debug("Thread Finished");
        closeThreadLocalConnections();
    }

    /**
     * 
     */
    private void closeThreadLocalConnections() {
        // Does not need to be synchronised, as all access is from same thread
        Map<HttpClientKey, CloseableHttpClient> mapHttpClientPerHttpClientKey = HTTPCLIENTS_CACHE_PER_THREAD_AND_HTTPCLIENTKEY.get();
        if ( mapHttpClientPerHttpClientKey != null ) {
            for ( CloseableHttpClient cl : mapHttpClientPerHttpClientKey.values() ) {
                JOrphanUtils.closeQuietly(cl);
            }
            mapHttpClientPerHttpClientKey.clear();
        }
    }

    @Override
    public boolean interrupt() {
        HttpUriRequest request = currentRequest;
        if (request != null) {
            currentRequest = null; // don't try twice
            try {
                request.abort();
            } catch (UnsupportedOperationException e) {
                log.warn("Could not abort pending request", e);
            }
        }
        return request != null;
    }
    
}<|MERGE_RESOLUTION|>--- conflicted
+++ resolved
@@ -1006,7 +1006,6 @@
      */
     protected void setupRequest(URL url, HttpRequestBase httpRequest, HTTPSampleResult res)
         throws IOException {
-<<<<<<< HEAD
         RequestConfig.Builder rCB = RequestConfig.custom();
         // Set up the local address if one exists
         final InetAddress inetAddr = getIpSourceAddress();
@@ -1044,50 +1043,6 @@
         String cookies = setConnectionCookie(httpRequest, url, getCookieManager());
     
         if (res != null) {
-            res.setCookies(cookies);
-        }
-    
-    }
-
-=======
-    
-        HttpParams requestParams = httpRequest.getParams();
-        // Set up the local address if one exists
-        final InetAddress inetAddr = getIpSourceAddress();
-        if (inetAddr != null) {// Use special field ip source address (for pseudo 'ip spoofing')
-            requestParams.setParameter(ConnRoutePNames.LOCAL_ADDRESS, inetAddr);
-        } else if (localAddress != null){
-            requestParams.setParameter(ConnRoutePNames.LOCAL_ADDRESS, localAddress);
-        } else { // reset in case was set previously
-            requestParams.removeParameter(ConnRoutePNames.LOCAL_ADDRESS);
-        }
-    
-        int rto = getResponseTimeout();
-        if (rto > 0){
-            requestParams.setIntParameter(CoreConnectionPNames.SO_TIMEOUT, rto);
-        }
-    
-        int cto = getConnectTimeout();
-        if (cto > 0){
-            requestParams.setIntParameter(CoreConnectionPNames.CONNECTION_TIMEOUT, cto);
-        }
-    
-        requestParams.setBooleanParameter(ClientPNames.HANDLE_REDIRECTS, getAutoRedirects());
-        
-        // a well-behaved browser is supposed to send 'Connection: close'
-        // with the last request to an HTTP server. Instead, most browsers
-        // leave it to the server to close the connection after their
-        // timeout period. Leave it to the JMeter user to decide.
-        if (getUseKeepAlive()) {
-            httpRequest.setHeader(HTTPConstants.HEADER_CONNECTION, HTTPConstants.KEEP_ALIVE);
-        } else {
-            httpRequest.setHeader(HTTPConstants.HEADER_CONNECTION, HTTPConstants.CONNECTION_CLOSE);
-        }
-    
-        setConnectionHeaders(httpRequest, url, getHeaderManager(), getCacheManager());
-        String cookies = setConnectionCookie(httpRequest, url, getCookieManager());
-    
-        if (res != null) {
             if(cookies != null && !cookies.isEmpty()) {
                 res.setCookies(cookies);
             } else {
@@ -1095,8 +1050,8 @@
                 res.setCookies(getOnlyCookieFromHeaders(httpRequest));
             }
         }
-    }
->>>>>>> 6864d730
+    
+    }
     
     /**
      * Set any default request headers to include
