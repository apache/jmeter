--- conflicted
+++ resolved
@@ -87,15 +87,12 @@
         implementation("org.apache.httpcomponents:httpmime")
         implementation("org.apache.httpcomponents:httpcore")
         implementation("org.brotli:dec")
-<<<<<<< HEAD
         implementation("net.minidev:json-smart")
         implementation("com.fasterxml.jackson.core:jackson-annotations")
         implementation("com.fasterxml.jackson.core:jackson-core")
         implementation("com.fasterxml.jackson.core:jackson-databind")
         implementation("com.jayway.jsonpath:json-path")
-=======
         implementation("com.miglayout:miglayout-swing")
->>>>>>> 445df9f3
         testImplementation(testFixtures(project(":src:testkit-wiremock")))
         testImplementation("com.github.tomakehurst:wiremock-jre8")
     }
