/*
 * Licensed to the Apache Software Foundation (ASF) under one or more
 * contributor license agreements.  See the NOTICE file distributed with
 * this work for additional information regarding copyright ownership.
 * The ASF licenses this file to You under the Apache License, Version 2.0
 * (the "License"); you may not use this file except in compliance with
 * the License.  You may obtain a copy of the License at
 *
 *   http://www.apache.org/licenses/LICENSE-2.0
 *
 * Unless required by applicable law or agreed to in writing, software
 * distributed under the License is distributed on an "AS IS" BASIS,
 * WITHOUT WARRANTIES OR CONDITIONS OF ANY KIND, either express or implied.
 * See the License for the specific language governing permissions and
 * limitations under the License.
 *
 */

package org.apache.jmeter.functions;

import java.time.Duration;
import java.time.Instant;
import java.time.LocalDateTime;
import java.time.Year;
import java.time.ZoneId;
import java.time.ZoneOffset;
import java.time.format.DateTimeFormatter;
import java.time.format.DateTimeFormatterBuilder;
import java.time.format.DateTimeParseException;
import java.time.temporal.ChronoField;
import java.util.Arrays;
import java.util.Collection;
import java.util.List;
import java.util.Locale;

import org.apache.commons.lang3.LocaleUtils;
import org.apache.commons.lang3.StringUtils;
import org.apache.jmeter.engine.util.CompoundVariable;
import org.apache.jmeter.samplers.SampleResult;
import org.apache.jmeter.samplers.Sampler;
import org.apache.jmeter.threads.JMeterVariables;
import org.apache.jmeter.util.JMeterUtils;
import org.slf4j.Logger;
import org.slf4j.LoggerFactory;

import com.github.benmanes.caffeine.cache.Cache;
import com.github.benmanes.caffeine.cache.Caffeine;

/**
 * timeShifting Function permit to shift a date
 *
 * Parameters: - format date @see
 * https://docs.oracle.com/javase/8/docs/api/java/time/format/DateTimeFormatter.html
 * (optional - defaults to epoch time in millisecond) - date to shift formated
 * as first param (optional - defaults now) - amount of (seconds, minutes,
 * hours, days ) to add (optional - default nothing is add ) - a string of the locale for the format
 * ( optional ) - variable name ( optional )
 *
 * Returns: a formatted date with the specified number of (seconds, minutes,
 * hours, days or months ) added. - value is also saved in the variable for
 * later re-use.
 *
 * @since 3.3
 */
public class TimeShift extends AbstractFunction {
    private static final Logger log = LoggerFactory.getLogger(TimeShift.class);

    private static final String KEY = "__timeShift"; // $NON-NLS-1$

    private static final List<String> desc = Arrays.asList(JMeterUtils.getResString("time_format_shift"),
            JMeterUtils.getResString("date_to_shift"), JMeterUtils.getResString("value_to_shift"), JMeterUtils.getResString("locale_format"),
            JMeterUtils.getResString("function_name_paropt"));

    // Ensure that these are set, even if no paramters are provided
    private String format = ""; //$NON-NLS-1$
    private CompoundVariable dateToShiftCompound; // $NON-NLS-1$
    private CompoundVariable amountToShiftCompound; // $NON-NLS-1$
    private Locale locale = JMeterUtils.getLocale(); // $NON-NLS-1$
    private String variableName = ""; //$NON-NLS-1$
    private ZoneId systemDefaultZoneID = ZoneId.systemDefault();

    
<<<<<<< HEAD
    class LocaleFormatObject {
=======
    private static final class LocaleFormatObject {
>>>>>>> 5d9e0891

        private String format;
        private Locale locale;

        public LocaleFormatObject(String format, Locale locale) {
            this.format = format;
            this.locale = locale;
        }

        public String getFormat() {
            return format;
        }

        public Locale getLocale() {
            return locale;
        }

        @Override
        public int hashCode() {
            return format.hashCode() + locale.hashCode();
        }

        @Override
        public boolean equals(Object other) {
            if (!(other instanceof LocaleFormatObject)) {
                return false;
            }

            LocaleFormatObject otherError = (LocaleFormatObject) other;
            return format.equals(otherError.getFormat())
                    && locale.getDisplayName().equals(otherError.getLocale().getDisplayName());
        }
<<<<<<< HEAD
=======

        /**
         * @see java.lang.Object#toString()
         */
        @Override
        public String toString() {
            return "LocaleFormatObject [format=" + format + ", locale=" + locale + "]";
        }
>>>>>>> 5d9e0891
        
        
    }
    
    /** Date time format cache handler **/
    private Cache<LocaleFormatObject, DateTimeFormatter> dateTimeFormatterCache = null;

    public TimeShift() {
        super();
    }

    /** {@inheritDoc} */
    @Override
    public String execute(SampleResult previousResult, Sampler currentSampler) throws InvalidVariableException {
        String amountToShift = amountToShiftCompound.execute().trim();
        String dateToShift = dateToShiftCompound.execute().trim();
        LocalDateTime localDateTimeToShift = LocalDateTime.now(systemDefaultZoneID);

        DateTimeFormatter formatter = null;
        if (!StringUtils.isEmpty(format)) {
            try {
                LocaleFormatObject lfo = new LocaleFormatObject(format, locale);
                formatter = dateTimeFormatterCache.get(lfo, key -> createFormatter((LocaleFormatObject) key));
            } catch (IllegalArgumentException ex) {
                log.error(
                        "Format date pattern '{}' is invalid (see https://docs.oracle.com/javase/8/docs/api/java/time/format/DateTimeFormatter.html)",
                        format, ex); // $NON-NLS-1$
                return "";
            }
        }

        if (!dateToShift.isEmpty()) {
            try {
                if (formatter != null) {
                    localDateTimeToShift = LocalDateTime.parse(dateToShift, formatter);
                } else {
                    localDateTimeToShift = LocalDateTime.ofInstant(Instant.ofEpochMilli(Long.parseLong(dateToShift)),
                            ZoneId.systemDefault());
                }
            } catch (DateTimeParseException | NumberFormatException ex) {
                log.error("Failed to parse the date '{}' to shift with formatter '{}'", 
                        dateToShift, formatter, ex); // $NON-NLS-1$
            }
        }

        // Check amount value to shift
        if (!StringUtils.isEmpty(amountToShift)) {
            try {
                Duration duration = Duration.parse(amountToShift);
                localDateTimeToShift = localDateTimeToShift.plus(duration);
            } catch (DateTimeParseException ex) {
                log.error(
                        "Failed to parse the amount duration '{}' to shift (see https://docs.oracle.com/javase/8/docs/api/java/time/Duration.html#parse-java.lang.CharSequence-) ",
                        amountToShift, ex); // $NON-NLS-1$
            }
        }
        String dateString;
        if (formatter != null) {
            dateString = localDateTimeToShift.format(formatter);
        } else {
            ZoneOffset offset = ZoneOffset.systemDefault().getRules().getOffset(localDateTimeToShift);
            dateString = String.valueOf(localDateTimeToShift.toInstant(offset).toEpochMilli());
        }

        if (!StringUtils.isEmpty(variableName)) {
            JMeterVariables vars = getVariables();
            if (vars != null) {// vars will be null on TestPlan
                vars.put(variableName, dateString);
            }
        }
        return dateString;
    }

    private DateTimeFormatter createFormatter(LocaleFormatObject format) {
<<<<<<< HEAD

=======
>>>>>>> 5d9e0891
        log.debug("Create a new instance of DateTimeFormatter for format '{}' in the cache", format);
        return new DateTimeFormatterBuilder().appendPattern(format.getFormat()).parseDefaulting(ChronoField.NANO_OF_SECOND, 0)
                .parseDefaulting(ChronoField.MILLI_OF_SECOND, 0).parseDefaulting(ChronoField.SECOND_OF_MINUTE, 0)
                .parseDefaulting(ChronoField.MINUTE_OF_HOUR, 0).parseDefaulting(ChronoField.HOUR_OF_DAY, 0)
                .parseDefaulting(ChronoField.DAY_OF_MONTH, 1).parseDefaulting(ChronoField.MONTH_OF_YEAR, 1)
                .parseDefaulting(ChronoField.YEAR_OF_ERA, Year.now().getValue()).toFormatter(format.getLocale());
<<<<<<< HEAD

    }

    protected static Cache<LocaleFormatObject, DateTimeFormatter> buildCache() {
        Caffeine<Object, Object> cacheBuilder = Caffeine.newBuilder();
        cacheBuilder.maximumSize(100);
        return cacheBuilder.build();
=======

>>>>>>> 5d9e0891
    }

    /** {@inheritDoc} */
    @Override
    public void setParameters(Collection<CompoundVariable> parameters) throws InvalidVariableException {

        checkParameterCount(parameters, 4, 5);
        Object[] values = parameters.toArray();

        format = ((CompoundVariable) values[0]).execute().trim();
        dateToShiftCompound = (CompoundVariable) values[1];
        amountToShiftCompound = (CompoundVariable) values[2];
        if (values.length == 4) {
            variableName = ((CompoundVariable) values[3]).execute().trim();
        } else {
            String localeAsString = ((CompoundVariable) values[3]).execute().trim();
<<<<<<< HEAD
            if (!localeAsString.equals("")) {
=======
            if (!localeAsString.trim().isEmpty()) {
>>>>>>> 5d9e0891
                locale = LocaleUtils.toLocale(localeAsString);
            }
            variableName = ((CompoundVariable) values[4]).execute().trim();
        }
        // Create the cache
        if (dateTimeFormatterCache == null) {
<<<<<<< HEAD
            dateTimeFormatterCache = buildCache();
=======
            dateTimeFormatterCache = Caffeine.newBuilder()
                    .maximumSize(100).build();
>>>>>>> 5d9e0891
        }
    }

    /** {@inheritDoc} */
    @Override
    public String getReferenceKey() {
        return KEY;
    }

    /** {@inheritDoc} */
    @Override
    public List<String> getArgumentDesc() {
        return desc;
    }
}<|MERGE_RESOLUTION|>--- conflicted
+++ resolved
@@ -80,11 +80,7 @@
     private ZoneId systemDefaultZoneID = ZoneId.systemDefault();
 
     
-<<<<<<< HEAD
-    class LocaleFormatObject {
-=======
     private static final class LocaleFormatObject {
->>>>>>> 5d9e0891
 
         private String format;
         private Locale locale;
@@ -117,8 +113,6 @@
             return format.equals(otherError.getFormat())
                     && locale.getDisplayName().equals(otherError.getLocale().getDisplayName());
         }
-<<<<<<< HEAD
-=======
 
         /**
          * @see java.lang.Object#toString()
@@ -127,7 +121,6 @@
         public String toString() {
             return "LocaleFormatObject [format=" + format + ", locale=" + locale + "]";
         }
->>>>>>> 5d9e0891
         
         
     }
@@ -152,9 +145,7 @@
                 LocaleFormatObject lfo = new LocaleFormatObject(format, locale);
                 formatter = dateTimeFormatterCache.get(lfo, key -> createFormatter((LocaleFormatObject) key));
             } catch (IllegalArgumentException ex) {
-                log.error(
-                        "Format date pattern '{}' is invalid (see https://docs.oracle.com/javase/8/docs/api/java/time/format/DateTimeFormatter.html)",
-                        format, ex); // $NON-NLS-1$
+                log.error("Format date pattern '{}' is invalid (see https://docs.oracle.com/javase/8/docs/api/java/time/format/DateTimeFormatter.html)", format, ex); // $NON-NLS-1$
                 return "";
             }
         }
@@ -179,9 +170,7 @@
                 Duration duration = Duration.parse(amountToShift);
                 localDateTimeToShift = localDateTimeToShift.plus(duration);
             } catch (DateTimeParseException ex) {
-                log.error(
-                        "Failed to parse the amount duration '{}' to shift (see https://docs.oracle.com/javase/8/docs/api/java/time/Duration.html#parse-java.lang.CharSequence-) ",
-                        amountToShift, ex); // $NON-NLS-1$
+                log.error("Failed to parse the amount duration '{}' to shift (see https://docs.oracle.com/javase/8/docs/api/java/time/Duration.html#parse-java.lang.CharSequence-) ", amountToShift, ex); // $NON-NLS-1$
             }
         }
         String dateString;
@@ -202,27 +191,13 @@
     }
 
     private DateTimeFormatter createFormatter(LocaleFormatObject format) {
-<<<<<<< HEAD
-
-=======
->>>>>>> 5d9e0891
         log.debug("Create a new instance of DateTimeFormatter for format '{}' in the cache", format);
         return new DateTimeFormatterBuilder().appendPattern(format.getFormat()).parseDefaulting(ChronoField.NANO_OF_SECOND, 0)
                 .parseDefaulting(ChronoField.MILLI_OF_SECOND, 0).parseDefaulting(ChronoField.SECOND_OF_MINUTE, 0)
                 .parseDefaulting(ChronoField.MINUTE_OF_HOUR, 0).parseDefaulting(ChronoField.HOUR_OF_DAY, 0)
                 .parseDefaulting(ChronoField.DAY_OF_MONTH, 1).parseDefaulting(ChronoField.MONTH_OF_YEAR, 1)
                 .parseDefaulting(ChronoField.YEAR_OF_ERA, Year.now().getValue()).toFormatter(format.getLocale());
-<<<<<<< HEAD
-
-    }
-
-    protected static Cache<LocaleFormatObject, DateTimeFormatter> buildCache() {
-        Caffeine<Object, Object> cacheBuilder = Caffeine.newBuilder();
-        cacheBuilder.maximumSize(100);
-        return cacheBuilder.build();
-=======
-
->>>>>>> 5d9e0891
+
     }
 
     /** {@inheritDoc} */
@@ -239,23 +214,15 @@
             variableName = ((CompoundVariable) values[3]).execute().trim();
         } else {
             String localeAsString = ((CompoundVariable) values[3]).execute().trim();
-<<<<<<< HEAD
-            if (!localeAsString.equals("")) {
-=======
             if (!localeAsString.trim().isEmpty()) {
->>>>>>> 5d9e0891
                 locale = LocaleUtils.toLocale(localeAsString);
             }
             variableName = ((CompoundVariable) values[4]).execute().trim();
         }
         // Create the cache
         if (dateTimeFormatterCache == null) {
-<<<<<<< HEAD
-            dateTimeFormatterCache = buildCache();
-=======
             dateTimeFormatterCache = Caffeine.newBuilder()
                     .maximumSize(100).build();
->>>>>>> 5d9e0891
         }
     }
 
