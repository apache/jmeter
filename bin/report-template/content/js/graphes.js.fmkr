--- conflicted
+++ resolved
@@ -1,11 +1,5 @@
-<<<<<<< HEAD
 $(document).ready(function() {
-		
-	var offset = 0;
-=======
-﻿$(document).ready(function() {
-    //var offset = 0;
->>>>>>> 8c50e5e8
+    
 	$(".click-title").mouseenter( function(	e){
 		e.preventDefault();
 		this.style.cursor="pointer";
@@ -14,9 +8,15 @@
 		event.preventDefault();
 	});
 	
-	bbq();
-	btot();
-	rtp();
+	try{
+		bbq();
+	} catch(e){}
+	try{
+		btot();
+	} catch(e){}
+	try{
+		rtp();
+	} catch(e){}
 	$(".portlet-header").css("cursor", "auto");
 });
 
@@ -1168,8 +1168,6 @@
 	});
 });
 
-<<<<<<< HEAD
-
 function toggleAll(id, checked){
 	var placeholder = document.getElementById(id);
 	
@@ -1205,49 +1203,6 @@
 		hb(false);
 	} else if ( id == "choicesHitsPerSecond"){
 		choiceContainer = $("#choicesHitsPerSecond");
-=======
-function checkUncheckAll(id, check){
-	var placeholder = document.getElementById(id);
-	
-	if(check) {
-		placeholder.style.color = "black";
-	}
-	var expression = check === true ? ":not(checked)" : ':checked';
-	var checkboxes =  $(placeholder).find(expression);
-	checkboxes.prop('checked', check);
-	
-	if(check) {
-		$(checkboxes).parent().children().children().removeClass("legend-disabled");
-	} else {
-		$(checkboxes).parent().children().children().addClass("legend-disabled");		
-	}	
-	if (id == "choicesBytesThroughputOverTime"){
-		var choiceContainer = $("#choicesBytesThroughputOverTime");
-		btot(false);
-	} else if(id == "choicesResponseTimesOverTime"){
-		var choiceContainer = $("#choicesResponseTimesOverTime");
-		rtot(false);
-	} else if ( id == "choicesLatenciesOverTime"){
-		var choiceContainer = $("#choicesLatenciesOverTime");
-		lot(false);
-	} else if ( id == "choicesResponseTimePercentiles"){
-		var choiceContainer = $("#choicesResponseTimePercentiles");
-		rtp(false);
-	} else if(id == "choicesThreadsStateOverTime"){
-		var choiceContainer = $("#choicesThreadsStateOverTime");
-		tsot(false);
-	} else if ( id == "choicesTimeVsThreads"){
-		var choiceContainer = $("#choicesTimeVsThreads");
-		tvt(false);
-	} else if ( id == "choicesResponseTimeDistribution"){
-		var choiceContainer = $("#choicesResponseTimeDistribution");
-		rtd(false);
-	} else if ( id == "choicesResponseTimePerSample"){
-		var choiceContainer = $("#choicesResponseTimePerSample");
-		hb(false);
-	} else if ( id == "choicesHitsPerSecond"){
-		var choiceContainer = $("#choicesHitsPerSecond");
->>>>>>> 8c50e5e8
 		bbq(false);
 	} else if(id == "choicesCodesPerSecond"){
 		choiceContainer = $("#choicesCodesPerSecond");
@@ -1262,9 +1217,9 @@
 		choiceContainer = $("#choicesLatencyVsRequest");
 		lvr(false);
 	}
+	var color = checked ? "black" : "#818181";
 	choiceContainer.find("label").each(function(){
-<<<<<<< HEAD
-		this.style.color = checked ? "black" : "#818181";
+		this.style.color = color;
 	});
 }
 
@@ -1276,20 +1231,6 @@
 //check all boxes
 function checkAll(id){
 	toggleAll(id, true);
-=======
-		this.style.color = check === true ? "black" : "#818181";
-	});
-}
-
-//uncheck all box
-function uncheckAll(id){
-	checkUncheckAll(id, false);
-}
-
-//check all box
-function checkAll(id){
-	checkUncheckAll(id, true);
->>>>>>> 8c50e5e8
 }
 
 //prepare datas
