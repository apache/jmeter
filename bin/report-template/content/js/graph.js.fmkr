/*
   Licensed to the Apache Software Foundation (ASF) under one or more
   contributor license agreements.  See the NOTICE file distributed with
   this work for additional information regarding copyright ownership.
   The ASF licenses this file to You under the Apache License, Version 2.0
   (the "License"); you may not use this file except in compliance with
   the License.  You may obtain a copy of the License at

       http://www.apache.org/licenses/LICENSE-2.0

   Unless required by applicable law or agreed to in writing, software
   distributed under the License is distributed on an "AS IS" BASIS,
   WITHOUT WARRANTIES OR CONDITIONS OF ANY KIND, either express or implied.
   See the License for the specific language governing permissions and
   limitations under the License.
*/
$(document).ready(function() {

    $(".click-title").mouseenter( function(    e){
        e.preventDefault();
        this.style.cursor="pointer";
    });
    $(".click-title").mousedown( function(event){
        event.preventDefault();
    });

    // Ugly code while this script is shared among several pages
    try{
        refreshHitsPerSecond(true);
    } catch(e){}
    try{
        refreshResponseTimeOverTime(true);
    } catch(e){}
    try{
        refreshResponseTimePercentiles();
    } catch(e){}
});


var responseTimePercentilesInfos = {
        data: ${responseTimePercentiles!"{}"},
        getOptions: function() {
            return {
                series: {
                    points: { show: false }
                },
                legend: {
                    noColumns: 2,
                    show: true,
                    container: '#legendResponseTimePercentiles'
                },
                xaxis: {
                    tickDecimals: 1,
                    axisLabel: "Percentiles",
                    axisLabelUseCanvas: true,
                    axisLabelFontSizePixels: 12,
                    axisLabelFontFamily: 'Verdana, Arial',
                    axisLabelPadding: 20,
                },
                yaxis: {
                    axisLabel: "Percentile value in ms",
                    axisLabelUseCanvas: true,
                    axisLabelFontSizePixels: 12,
                    axisLabelFontFamily: 'Verdana, Arial',
                    axisLabelPadding: 20
                },
                grid: {
                    hoverable: true // IMPORTANT! this is needed for tooltip to
                                    // work
                },
                tooltip: true,
                tooltipOpts: {
                    content: "%s : %x.2 percentile was %y ms"
                },
                selection: { mode: "xy" },
            };
        },
        createGraph: function() {
            var data = this.data;
            var dataset = prepareData(data.result.series, $("#choicesResponseTimePercentiles"));
            var options = this.getOptions();
            prepareOptions(options, data);
            $.plot($("#flotResponseTimesPercentiles"), dataset, options);
            // setup overview
            $.plot($("#overviewResponseTimesPercentiles"), dataset, prepareOverviewOptions(options));
        }
};

/**
 * @param elementId Id of element where we display message
 */
function setEmptyGraph(elementId) {
    $(function() {
        $(elementId).text("No graph series with filter="+seriesFilter);
    });
}

// Response times percentiles
function refreshResponseTimePercentiles() {
    var infos = responseTimePercentilesInfos;
    prepareSeries(infos.data);
    if(infos.data.result.series.length == 0) {
        setEmptyGraph("#bodyResponseTimePercentiles");
        return;
    }
    if (isGraph($("#flotResponseTimesPercentiles"))){
        infos.createGraph();
    } else {
        var choiceContainer = $("#choicesResponseTimePercentiles");
        createLegend(choiceContainer, infos);
        infos.createGraph();
        setGraphZoomable("#flotResponseTimesPercentiles", "#overviewResponseTimesPercentiles");
        $('#bodyResponseTimePercentiles .legendColorBox > div').each(function(i){
            $(this).clone().prependTo(choiceContainer.find("li").eq(i));
        });
    }
}

var responseTimeDistributionInfos = {
        data: ${responseTimeDistribution!"{}"},
        getOptions: function() {
            var granularity = this.data.result.granularity;
            return {
                legend: {
                    noColumns: 2,
                    show: true,
                    container: '#legendResponseTimeDistribution'
                },
                xaxis:{
                    axisLabel: "Response times in ms",
                    axisLabelUseCanvas: true,
                    axisLabelFontSizePixels: 12,
                    axisLabelFontFamily: 'Verdana, Arial',
                    axisLabelPadding: 20,
                },
                yaxis: {
                    axisLabel: "Number of responses",
                    axisLabelUseCanvas: true,
                    axisLabelFontSizePixels: 12,
                    axisLabelFontFamily: 'Verdana, Arial',
                    axisLabelPadding: 20,
                },
                bars : {
                    show: true,
                    barWidth: this.data.result.granularity
                },
                grid: {
                    hoverable: true // IMPORTANT! this is needed for tooltip to
                                    // work
                },
                tooltip: true,
                tooltipOpts: {
                    content: function(label, xval, yval, flotItem){
                        return yval + " responses for " + label + " were between " + xval + " and " + (xval + granularity) + " ms";
                    }
                }
            };
        },
        createGraph: function() {
            var data = this.data;
            var options = this.getOptions();
            prepareOptions(options, data);
            $.plot($("#flotResponseTimeDistribution"), prepareData(data.result.series, $("#choicesResponseTimeDistribution")), options);
        }

};

// Response time distribution
function refreshResponseTimeDistribution() {
    var infos = responseTimeDistributionInfos;
    prepareSeries(infos.data);
    if(infos.data.result.series.length == 0) {
        setEmptyGraph("#bodyResponseTimeDistribution");
        return;
    }
    if (isGraph($("#flotResponseTimeDistribution"))){
        infos.createGraph();
    }else{
        var choiceContainer = $("#choicesResponseTimeDistribution");
        createLegend(choiceContainer, infos);
        infos.createGraph();
        $('#footerResponseTimeDistribution .legendColorBox > div').each(function(i){
            $(this).clone().prependTo(choiceContainer.find("li").eq(i));
        });
    }
};


var syntheticResponseTimeDistributionInfos = {
        data: ${syntheticResponseTimeDistribution!"{}"},
        getOptions: function() {
            return {
                legend: {
                    noColumns: 2,
                    show: true,
                    container: '#legendSyntheticResponseTimeDistribution'
                },
                xaxis:{
                    axisLabel: "Response times ranges",
                    axisLabelUseCanvas: true,
                    axisLabelFontSizePixels: 12,
                    axisLabelFontFamily: 'Verdana, Arial',
                    axisLabelPadding: 20,
                    tickLength:0,
                    min:-0.5,
                    max:3.5
                },
                yaxis: {
                    axisLabel: "Number of responses",
                    axisLabelUseCanvas: true,
                    axisLabelFontSizePixels: 12,
                    axisLabelFontFamily: 'Verdana, Arial',
                    axisLabelPadding: 20,
                },
                bars : {
                    show: true,
                    align: "center",
                    barWidth: 0.25,
                    fill:.75
                },
                grid: {
                    hoverable: true // IMPORTANT! this is needed for tooltip to
                                    // work
                },
                tooltip: true,
                tooltipOpts: {
                    content: function(label, xval, yval, flotItem){
                        return yval + " " + label;
                    }
                }
            };
        },
        createGraph: function() {
            var data = this.data;
            var options = this.getOptions();
            prepareOptions(options, data);
            options.xaxis.ticks = data.result.ticks;
            $.plot($("#flotSyntheticResponseTimeDistribution"), prepareData(data.result.series, $("#choicesSyntheticResponseTimeDistribution")), options);
        }

};

// Response time distribution
function refreshSyntheticResponseTimeDistribution() {
    var infos = syntheticResponseTimeDistributionInfos;
    prepareSeries(infos.data, true);
    if (isGraph($("#flotSyntheticResponseTimeDistribution"))){
        infos.createGraph();
    }else{
        var choiceContainer = $("#choicesSyntheticResponseTimeDistribution");
        createLegend(choiceContainer, infos);
        infos.createGraph();
        $('#footerSyntheticResponseTimeDistribution .legendColorBox > div').each(function(i){
            $(this).clone().prependTo(choiceContainer.find("li").eq(i));
        });
    }
};

var activeThreadsOverTimeInfos = {
        data: ${activeThreadsOverTime!"{}"},
        getOptions: function() {
            return {
                series: {
                    stack: true,
                    lines: {
                        show: true,
                        fill: true
                    },
                    points: {
                        show: true
                    }
                },
                xaxis: {
                    mode: "time",
                    timeformat: getTimeFormat(this.data.result.granularity),
                    axisLabel: getElapsedTimeLabel(this.data.result.granularity),
                    axisLabelUseCanvas: true,
                    axisLabelFontSizePixels: 12,
                    axisLabelFontFamily: 'Verdana, Arial',
                    axisLabelPadding: 20,
                },
                yaxis: {
                    axisLabel: "Number of active threads",
                    axisLabelUseCanvas: true,
                    axisLabelFontSizePixels: 12,
                    axisLabelFontFamily: 'Verdana, Arial',
                    axisLabelPadding: 20
                },
                legend: {
                    noColumns: 6,
                    show: true,
                    container: '#legendActiveThreadsOverTime'
                },
                grid: {
                    hoverable: true // IMPORTANT! this is needed for tooltip to
                                    // work
                },
                selection: {
                    mode: 'xy'
                },
                tooltip: true,
                tooltipOpts: {
                    content: "%s : At %x there were %y active threads"
                }
            };
        },
        createGraph: function() {
            var data = this.data;
            var dataset = prepareData(data.result.series, $("#choicesActiveThreadsOverTime"));
            var options = this.getOptions();
            prepareOptions(options, data);
            $.plot($("#flotActiveThreadsOverTime"), dataset, options);
            // setup overview
            $.plot($("#overviewActiveThreadsOverTime"), dataset, prepareOverviewOptions(options));
        }
};

// Active Threads Over Time
function refreshActiveThreadsOverTime(fixTimestamps) {
    var infos = activeThreadsOverTimeInfos;
    prepareSeries(infos.data);
    if(fixTimestamps) {
        fixTimeStamps(infos.data.result.series, ${(timeZoneOffset?c)!0});
    }
    if(isGraph($("#flotActiveThreadsOverTime"))) {
        infos.createGraph();
    }else{
        var choiceContainer = $("#choicesActiveThreadsOverTime");
        createLegend(choiceContainer, infos);
        infos.createGraph();
        setGraphZoomable("#flotActiveThreadsOverTime", "#overviewActiveThreadsOverTime");
        $('#footerActiveThreadsOverTime .legendColorBox > div').each(function(i){
            $(this).clone().prependTo(choiceContainer.find("li").eq(i));
        });
    }
};

var timeVsThreadsInfos = {
        data: ${timeVsThreads!"{}"},
        getOptions: function() {
            return {
                series: {
                    lines: {
                        show: true
                    },
                    points: {
                        show: true
                    }
                },
                xaxis: {
                    axisLabel: "Number of active threads",
                    axisLabelUseCanvas: true,
                    axisLabelFontSizePixels: 12,
                    axisLabelFontFamily: 'Verdana, Arial',
                    axisLabelPadding: 20,
                },
                yaxis: {
                    axisLabel: "Average response times in ms",
                    axisLabelUseCanvas: true,
                    axisLabelFontSizePixels: 12,
                    axisLabelFontFamily: 'Verdana, Arial',
                    axisLabelPadding: 20
                },
                legend: { noColumns: 2,show: true, container: '#legendTimeVsThreads' },
                selection: {
                    mode: 'xy'
                },
                grid: {
                    hoverable: true // IMPORTANT! this is needed for tooltip to work
                },
                tooltip: true,
                tooltipOpts: {
                    content: "%s: At %x.2 active threads, Average response time was %y.2 ms"
                }
            };
        },
        createGraph: function() {
            var data = this.data;
            var dataset = prepareData(data.result.series, $("#choicesTimeVsThreads"));
            var options = this.getOptions();
            prepareOptions(options, data);
            $.plot($("#flotTimesVsThreads"), dataset, options);
            // setup overview
            $.plot($("#overviewTimesVsThreads"), dataset, prepareOverviewOptions(options));
        }
};

// Time vs threads
function refreshTimeVsThreads(){
    var infos = timeVsThreadsInfos;
    prepareSeries(infos.data);
    if(infos.data.result.series.length == 0) {
        setEmptyGraph("#bodyTimeVsThreads");
        return;
    }
    if(isGraph($("#flotTimesVsThreads"))){
        infos.createGraph();
    }else{
        var choiceContainer = $("#choicesTimeVsThreads");
        createLegend(choiceContainer, infos);
        infos.createGraph();
        setGraphZoomable("#flotTimesVsThreads", "#overviewTimesVsThreads");
        $('#footerTimeVsThreads .legendColorBox > div').each(function(i){
            $(this).clone().prependTo(choiceContainer.find("li").eq(i));
        });
    }
};

var bytesThroughputOverTimeInfos = {
        data : ${bytesThroughputOverTime!"{}"},
        getOptions : function(){
            return {
                series: {
                    lines: {
                        show: true
                    },
                    points: {
                        show: true
                    }
                },
                xaxis: {
                    mode: "time",
                    timeformat: getTimeFormat(this.data.result.granularity),
                    axisLabel: getElapsedTimeLabel(this.data.result.granularity) ,
                    axisLabelUseCanvas: true,
                    axisLabelFontSizePixels: 12,
                    axisLabelFontFamily: 'Verdana, Arial',
                    axisLabelPadding: 20,
                },
                yaxis: {
                    axisLabel: "Bytes / sec",
                    axisLabelUseCanvas: true,
                    axisLabelFontSizePixels: 12,
                    axisLabelFontFamily: 'Verdana, Arial',
                    axisLabelPadding: 20,
                },
                legend: {
                    noColumns: 2,
                    show: true,
                    container: '#legendBytesThroughputOverTime'
                },
                selection: {
                    mode: "xy"
                },
                grid: {
                    hoverable: true // IMPORTANT! this is needed for tooltip to
                                    // work
                },
                tooltip: true,
                tooltipOpts: {
                    content: "%s at %x was %y"
                }
            };
        },
        createGraph : function() {
            var data = this.data;
            var dataset = prepareData(data.result.series, $("#choicesBytesThroughputOverTime"));
            var options = this.getOptions();
            prepareOptions(options, data);
            $.plot($("#flotBytesThroughputOverTime"), dataset, options);
            // setup overview
            $.plot($("#overviewBytesThroughputOverTime"), dataset, prepareOverviewOptions(options));
        }
};

// Bytes throughput Over Time
function refreshBytesThroughputOverTime(fixTimestamps) {
    var infos = bytesThroughputOverTimeInfos;
    prepareSeries(infos.data);
    if(fixTimestamps) {
        fixTimeStamps(infos.data.result.series, ${(timeZoneOffset?c)!0});
    }
    if(isGraph($("#flotBytesThroughputOverTime"))){
        infos.createGraph();
    }else{
        var choiceContainer = $("#choicesBytesThroughputOverTime");
        createLegend(choiceContainer, infos);
        infos.createGraph();
        setGraphZoomable("#flotBytesThroughputOverTime", "#overviewBytesThroughputOverTime");
        $('#footerBytesThroughputOverTime .legendColorBox > div').each(function(i){
            $(this).clone().prependTo(choiceContainer.find("li").eq(i));
        });
    }
}

var responseTimesOverTimeInfos = {
        data: ${responseTimesOverTime!"{}"},
        getOptions: function(){
            return {
                series: {
                    lines: {
                        show: true
                    },
                    points: {
                        show: true
                    }
                },
                xaxis: {
                    mode: "time",
                    timeformat: getTimeFormat(this.data.result.granularity),
                    axisLabel: getElapsedTimeLabel(this.data.result.granularity),
                    axisLabelUseCanvas: true,
                    axisLabelFontSizePixels: 12,
                    axisLabelFontFamily: 'Verdana, Arial',
                    axisLabelPadding: 20,
                },
                yaxis: {
                    axisLabel: "Average response time in ms",
                    axisLabelUseCanvas: true,
                    axisLabelFontSizePixels: 12,
                    axisLabelFontFamily: 'Verdana, Arial',
                    axisLabelPadding: 20,
                },
                legend: {
                    noColumns: 2,
                    show: true,
                    container: '#legendResponseTimesOverTime'
                },
                selection: {
                    mode: 'xy'
                },
                grid: {
                    hoverable: true // IMPORTANT! this is needed for tooltip to
                                    // work
                },
                tooltip: true,
                tooltipOpts: {
                    content: "%s : at %x Average response time was %y ms"
                }
            };
        },
        createGraph: function() {
            var data = this.data;
            var dataset = prepareData(data.result.series, $("#choicesResponseTimesOverTime"));
            var options = this.getOptions();
            prepareOptions(options, data);
            $.plot($("#flotResponseTimesOverTime"), dataset, options);
            // setup overview
            $.plot($("#overviewResponseTimesOverTime"), dataset, prepareOverviewOptions(options));
        }
};

// Response Times Over Time
function refreshResponseTimeOverTime(fixTimestamps) {
    var infos = responseTimesOverTimeInfos;
    prepareSeries(infos.data);
    if(infos.data.result.series.length == 0) {
        setEmptyGraph("#bodyResponseTimeOverTime");
        return;
    }
    if(fixTimestamps) {
        fixTimeStamps(infos.data.result.series, ${(timeZoneOffset?c)!0});
    }
    if(isGraph($("#flotResponseTimesOverTime"))){
        infos.createGraph();
    }else{
        var choiceContainer = $("#choicesResponseTimesOverTime");
        createLegend(choiceContainer, infos);
        infos.createGraph();
        setGraphZoomable("#flotResponseTimesOverTime", "#overviewResponseTimesOverTime");
        $('#footerResponseTimesOverTime .legendColorBox > div').each(function(i){
            $(this).clone().prependTo(choiceContainer.find("li").eq(i));
        });
    }
};

var latenciesOverTimeInfos = {
        data: ${latenciesOverTime!"{}"},
        getOptions: function() {
            return {
                series: {
                    lines: {
                        show: true
                    },
                    points: {
                        show: true
                    }
                },
                xaxis: {
                    mode: "time",
                    timeformat: getTimeFormat(this.data.result.granularity),
                    axisLabel: getElapsedTimeLabel(this.data.result.granularity),
                    axisLabelUseCanvas: true,
                    axisLabelFontSizePixels: 12,
                    axisLabelFontFamily: 'Verdana, Arial',
                    axisLabelPadding: 20,
                },
                yaxis: {
                    axisLabel: "Average response latencies in ms",
                    axisLabelUseCanvas: true,
                    axisLabelFontSizePixels: 12,
                    axisLabelFontFamily: 'Verdana, Arial',
                    axisLabelPadding: 20,
                },
                legend: {
                    noColumns: 2,
                    show: true,
                    container: '#legendLatenciesOverTime'
                },
                selection: {
                    mode: 'xy'
                },
                grid: {
                    hoverable: true // IMPORTANT! this is needed for tooltip to
                                    // work
                },
                tooltip: true,
                tooltipOpts: {
                    content: "%s : at %x Average latency was %y ms"
                }
            };
        },
        createGraph: function () {
            var data = this.data;
            var dataset = prepareData(data.result.series, $("#choicesLatenciesOverTime"));
            var options = this.getOptions();
            prepareOptions(options, data);
            $.plot($("#flotLatenciesOverTime"), dataset, options);
            // setup overview
            $.plot($("#overviewLatenciesOverTime"), dataset, prepareOverviewOptions(options));
        }
};

// Latencies Over Time
function refreshLatenciesOverTime(fixTimestamps) {
    var infos = latenciesOverTimeInfos;
    prepareSeries(infos.data);
    if(infos.data.result.series.length == 0) {
        setEmptyGraph("#bodyLatenciesOverTime");
        return;
    }
    if(fixTimestamps) {
        fixTimeStamps(infos.data.result.series, ${(timeZoneOffset?c)!0});
    }
    if(isGraph($("#flotLatenciesOverTime"))) {
        infos.createGraph();
    }else {
        var choiceContainer = $("#choicesLatenciesOverTime");
        createLegend(choiceContainer, infos);
        infos.createGraph();
        setGraphZoomable("#flotLatenciesOverTime", "#overviewLatenciesOverTime");
        $('#footerLatenciesOverTime .legendColorBox > div').each(function(i){
            $(this).clone().prependTo(choiceContainer.find("li").eq(i));
        });
    }
};

var connectTimeOverTimeInfos = {
        data: ${connectTimeOverTime!"{}"},
        getOptions: function() {
            return {
                series: {
                    lines: {
                        show: true
                    },
                    points: {
                        show: true
                    }
                },
                xaxis: {
                    mode: "time",
                    timeformat: getTimeFormat(this.data.result.granularity),
                    axisLabel: getConnectTimeLabel(this.data.result.granularity),
                    axisLabelUseCanvas: true,
                    axisLabelFontSizePixels: 12,
                    axisLabelFontFamily: 'Verdana, Arial',
                    axisLabelPadding: 20,
                },
                yaxis: {
<<<<<<< HEAD

                    axisLabel: "Percentile Connect Time in ms",
=======
                    axisLabel: "95 percentile Connect Time in ms",
>>>>>>> b08fc41b
                    axisLabelUseCanvas: true,
                    axisLabelFontSizePixels: 12,
                    axisLabelFontFamily: 'Verdana, Arial',
                    axisLabelPadding: 20,
                },
                legend: {
                    noColumns: 2,
                    show: true,
                    container: '#legendConnectTimeOverTime'
                },
                selection: {
                    mode: 'xy'
                },
                grid: {
                    hoverable: true // IMPORTANT! this is needed for tooltip to
                                    // work
                },
                tooltip: true,
                tooltipOpts: {
                    content: "%s : at %x Average connect time was %y ms"
                }
            };
        },
        createGraph: function () {
            var data = this.data;
            var dataset = prepareData(data.result.series, $("#choicesConnectTimeOverTime"));
            var options = this.getOptions();
            prepareOptions(options, data);
            $.plot($("#flotConnectTimeOverTime"), dataset, options);
            // setup overview
            $.plot($("#overviewConnectTimeOverTime"), dataset, prepareOverviewOptions(options));
        }
};

// Connect Time Over Time
function refreshConnectTimeOverTime(fixTimestamps) {
    var infos = connectTimeOverTimeInfos;
    prepareSeries(infos.data);
    if(infos.data.result.series.length == 0) {
        setEmptyGraph("#bodyConnectTimeOverTime");
        return;
    }
    if(fixTimestamps) {
        fixTimeStamps(infos.data.result.series, ${(timeZoneOffset?c)!0});
    }
    if(isGraph($("#flotConnectTimeOverTime"))) {
        infos.createGraph();
    }else {
        var choiceContainer = $("#choicesConnectTimeOverTime");
        createLegend(choiceContainer, infos);
        infos.createGraph();
        setGraphZoomable("#flotConnectTimeOverTime", "#overviewConnectTimeOverTime");
        $('#footerConnectTimeOverTime .legendColorBox > div').each(function(i){
            $(this).clone().prependTo(choiceContainer.find("li").eq(i));
        });
    }
};

var responseTimePercentilesOverTimeInfos = {
        data: ${responseTimePercentilesOverTime!"{}"},
        getOptions: function() {
            return {
                series: {
                    lines: {
                        show: true,
                        fill: true
                    },
                    points: {
                        show: true
                    }
                },
                xaxis: {
                    mode: "time",
                    timeformat: getTimeFormat(this.data.result.granularity),
                    axisLabel: getElapsedTimeLabel(this.data.result.granularity),
                    axisLabelUseCanvas: true,
                    axisLabelFontSizePixels: 12,
                    axisLabelFontFamily: 'Verdana, Arial',
                    axisLabelPadding: 20,
                },
                yaxis: {
                    axisLabel: "Response Time in ms",
                    axisLabelUseCanvas: true,
                    axisLabelFontSizePixels: 12,
                    axisLabelFontFamily: 'Verdana, Arial',
                    axisLabelPadding: 20,
                },
                legend: {
                    noColumns: 2,
                    show: true,
                    container: '#legendResponseTimePercentilesOverTime'
                },
                selection: {
                    mode: 'xy'
                },
                grid: {
                    hoverable: true // IMPORTANT! this is needed for tooltip to
                                    // work
                },
                tooltip: true,
                tooltipOpts: {
                    content: "%s : at %x Response time was %y ms"
                }
            };
        },
        createGraph: function () {
            var data = this.data;
            var dataset = prepareData(data.result.series, $("#choicesResponseTimePercentilesOverTime"));
            var options = this.getOptions();
            prepareOptions(options, data);
            $.plot($("#flotResponseTimePercentilesOverTime"), dataset, options);
            // setup overview
            $.plot($("#overviewResponseTimePercentilesOverTime"), dataset, prepareOverviewOptions(options));
        }
};

// Response Time Percentiles Over Time
function refreshResponseTimePercentilesOverTime(fixTimestamps) {
    var infos = responseTimePercentilesOverTimeInfos;
    prepareSeries(infos.data);
    if(fixTimestamps) {
        fixTimeStamps(infos.data.result.series, ${(timeZoneOffset?c)!0});
    }
    if(isGraph($("#flotResponseTimePercentilesOverTime"))) {
        infos.createGraph();
    }else {
        var choiceContainer = $("#choicesResponseTimePercentilesOverTime");
        createLegend(choiceContainer, infos);
        infos.createGraph();
        setGraphZoomable("#flotResponseTimePercentilesOverTime", "#overviewResponseTimePercentilesOverTime");
        $('#footerResponseTimePercentilesOverTime .legendColorBox > div').each(function(i){
            $(this).clone().prependTo(choiceContainer.find("li").eq(i));
        });
    }
};


var responseTimeVsRequestInfos = {
    data: ${responseTimeVsRequest!"{}"},
    getOptions: function() {
        return {
            series: {
                lines: {
                    show: false
                },
                points: {
                    show: true
                }
            },
            xaxis: {
                axisLabel: "Global number of requests per second",
                axisLabelUseCanvas: true,
                axisLabelFontSizePixels: 12,
                axisLabelFontFamily: 'Verdana, Arial',
                axisLabelPadding: 20,
            },
            yaxis: {
                axisLabel: "Median Response Time in ms",
                axisLabelUseCanvas: true,
                axisLabelFontSizePixels: 12,
                axisLabelFontFamily: 'Verdana, Arial',
                axisLabelPadding: 20,
            },
            legend: {
                noColumns: 2,
                show: true,
                container: '#legendResponseTimeVsRequest'
            },
            selection: {
                mode: 'xy'
            },
            grid: {
                hoverable: true // IMPORTANT! this is needed for tooltip to work
            },
            tooltip: true,
            tooltipOpts: {
                content: "%s : Median response time at %x req/s was %y ms"
            },
            colors: ["#9ACD32", "#FF6347"]
        };
    },
    createGraph: function () {
        var data = this.data;
        var dataset = prepareData(data.result.series, $("#choicesResponseTimeVsRequest"));
        var options = this.getOptions();
        prepareOptions(options, data);
        $.plot($("#flotResponseTimeVsRequest"), dataset, options);
        // setup overview
        $.plot($("#overviewResponseTimeVsRequest"), dataset, prepareOverviewOptions(options));

    }
};

// Response Time vs Request
function refreshResponseTimeVsRequest() {
    var infos = responseTimeVsRequestInfos;
    prepareSeries(infos.data);
    if (isGraph($("#flotResponseTimeVsRequest"))){
        infos.createGraph();
    }else{
        var choiceContainer = $("#choicesResponseTimeVsRequest");
        createLegend(choiceContainer, infos);
        infos.createGraph();
        setGraphZoomable("#flotResponseTimeVsRequest", "#overviewResponseTimeVsRequest");
        $('#footerResponseRimeVsRequest .legendColorBox > div').each(function(i){
            $(this).clone().prependTo(choiceContainer.find("li").eq(i));
        });
    }
};


var latenciesVsRequestInfos = {
    data: ${latencyVsRequest!"{}"},
    getOptions: function() {
        return{
            series: {
                lines: {
                    show: false
                },
                points: {
                    show: true
                }
            },
            xaxis: {
                axisLabel: "Global number of requests per second",
                axisLabelUseCanvas: true,
                axisLabelFontSizePixels: 12,
                axisLabelFontFamily: 'Verdana, Arial',
                axisLabelPadding: 20,
            },
            yaxis: {
                axisLabel: "Percentile Latency in ms",
                axisLabelUseCanvas: true,
                axisLabelFontSizePixels: 12,
                axisLabelFontFamily: 'Verdana, Arial',
                axisLabelPadding: 20,
            },
            legend: { noColumns: 2,show: true, container: '#legendLatencyVsRequest' },
            selection: {
                mode: 'xy'
            },
            grid: {
                hoverable: true // IMPORTANT! this is needed for tooltip to work
            },
            tooltip: true,
            tooltipOpts: {
                content: "%s : Percentile Latency time at %x req/s was %y ms"
            },
            colors: ["#9ACD32", "#FF6347"]
        };
    },
    createGraph: function () {
        var data = this.data;
        var dataset = prepareData(data.result.series, $("#choicesLatencyVsRequest"));
        var options = this.getOptions();
        prepareOptions(options, data);
        $.plot($("#flotLatenciesVsRequest"), dataset, options);
        // setup overview
        $.plot($("#overviewLatenciesVsRequest"), dataset, prepareOverviewOptions(options));
    }
};

// Latencies vs Request
function refreshLatenciesVsRequest() {
        var infos = latenciesVsRequestInfos;
        prepareSeries(infos.data);
        if(isGraph($("#flotLatenciesVsRequest"))){
            infos.createGraph();
        }else{
            var choiceContainer = $("#choicesLatencyVsRequest");
            createLegend(choiceContainer, infos);
            infos.createGraph();
            setGraphZoomable("#flotLatenciesVsRequest", "#overviewLatenciesVsRequest");
            $('#footerLatenciesVsRequest .legendColorBox > div').each(function(i){
                $(this).clone().prependTo(choiceContainer.find("li").eq(i));
            });
        }
};

var hitsPerSecondInfos = {
        data: ${hitsPerSecond!"{}"},
        getOptions: function() {
            return {
                series: {
                    lines: {
                        show: true
                    },
                    points: {
                        show: true
                    }
                },
                xaxis: {
                    mode: "time",
                    timeformat: getTimeFormat(this.data.result.granularity),
                    axisLabel: getElapsedTimeLabel(this.data.result.granularity),
                    axisLabelUseCanvas: true,
                    axisLabelFontSizePixels: 12,
                    axisLabelFontFamily: 'Verdana, Arial',
                    axisLabelPadding: 20,
                },
                yaxis: {
                    axisLabel: "Number of hits / sec",
                    axisLabelUseCanvas: true,
                    axisLabelFontSizePixels: 12,
                    axisLabelFontFamily: 'Verdana, Arial',
                    axisLabelPadding: 20
                },
                legend: {
                    noColumns: 2,
                    show: true,
                    container: "#legendHitsPerSecond"
                },
                selection: {
                    mode : 'xy'
                },
                grid: {
                    hoverable: true // IMPORTANT! this is needed for tooltip to
                                    // work
                },
                tooltip: true,
                tooltipOpts: {
                    content: "%s at %x was %y.2 hits/sec"
                }
            };
        },
        createGraph: function createGraph() {
            var data = this.data;
            var dataset = prepareData(data.result.series, $("#choicesHitsPerSecond"));
            var options = this.getOptions();
            prepareOptions(options, data);
            $.plot($("#flotHitsPerSecond"), dataset, options);
            // setup overview
            $.plot($("#overviewHitsPerSecond"), dataset, prepareOverviewOptions(options));
        }
};

// Hits per second
function refreshHitsPerSecond(fixTimestamps) {
    var infos = hitsPerSecondInfos;
    prepareSeries(infos.data);
    if(fixTimestamps) {
        fixTimeStamps(infos.data.result.series, ${(timeZoneOffset?c)!0});
    }
    if (isGraph($("#flotHitsPerSecond"))){
        infos.createGraph();
    }else{
        var choiceContainer = $("#choicesHitsPerSecond");
        createLegend(choiceContainer, infos);
        infos.createGraph();
        setGraphZoomable("#flotHitsPerSecond", "#overviewHitsPerSecond");
        $('#footerHitsPerSecond .legendColorBox > div').each(function(i){
            $(this).clone().prependTo(choiceContainer.find("li").eq(i));
        });
    }
}

var codesPerSecondInfos = {
        data: ${codesPerSecond!"{}"},
        getOptions: function(){
            return {
                series: {
                    lines: {
                        show: true
                    },
                    points: {
                        show: true
                    }
                },
                xaxis: {
                    mode: "time",
                    timeformat: getTimeFormat(this.data.result.granularity),
                    axisLabel: getElapsedTimeLabel(this.data.result.granularity),
                    axisLabelUseCanvas: true,
                    axisLabelFontSizePixels: 12,
                    axisLabelFontFamily: 'Verdana, Arial',
                    axisLabelPadding: 20,
                },
                yaxis: {
                    axisLabel: "Number of responses / sec",
                    axisLabelUseCanvas: true,
                    axisLabelFontSizePixels: 12,
                    axisLabelFontFamily: 'Verdana, Arial',
                    axisLabelPadding: 20,
                },
                legend: {
                    noColumns: 2,
                    show: true,
                    container: "#legendCodesPerSecond"
                },
                selection: {
                    mode: 'xy'
                },
                grid: {
                    hoverable: true // IMPORTANT! this is needed for tooltip to
                                    // work
                },
                tooltip: true,
                tooltipOpts: {
                    content: "Number of Response Codes %s at %x was %y.2 responses / sec"
                }
            };
        },
    createGraph: function() {
        var data = this.data;
        var dataset = prepareData(data.result.series, $("#choicesCodesPerSecond"));
        var options = this.getOptions();
        prepareOptions(options, data);
        $.plot($("#flotCodesPerSecond"), dataset, options);
        // setup overview
        $.plot($("#overviewCodesPerSecond"), dataset, prepareOverviewOptions(options));
    }
};

// Codes per second
function refreshCodesPerSecond(fixTimestamps) {
    var infos = codesPerSecondInfos;
    prepareSeries(infos.data);
    if(fixTimestamps) {
        fixTimeStamps(infos.data.result.series, ${(timeZoneOffset?c)!0});
    }
    if(isGraph($("#flotCodesPerSecond"))){
        infos.createGraph();
    }else{
        var choiceContainer = $("#choicesCodesPerSecond");
        createLegend(choiceContainer, infos);
        infos.createGraph();
        setGraphZoomable("#flotCodesPerSecond", "#overviewCodesPerSecond");
        $('#footerCodesPerSecond .legendColorBox > div').each(function(i){
            $(this).clone().prependTo(choiceContainer.find("li").eq(i));
        });
    }
};

var transactionsPerSecondInfos = {
        data: ${transactionsPerSecond!"{}"},
        getOptions: function(){
            return {
                series: {
                    lines: {
                        show: true
                    },
                    points: {
                        show: true
                    }
                },
                xaxis: {
                    mode: "time",
                    timeformat: getTimeFormat(this.data.result.granularity),
                    axisLabel: getElapsedTimeLabel(this.data.result.granularity),
                    axisLabelUseCanvas: true,
                    axisLabelFontSizePixels: 12,
                    axisLabelFontFamily: 'Verdana, Arial',
                    axisLabelPadding: 20,
                },
                yaxis: {
                    axisLabel: "Number of transactions / sec",
                    axisLabelUseCanvas: true,
                    axisLabelFontSizePixels: 12,
                    axisLabelFontFamily: 'Verdana, Arial',
                    axisLabelPadding: 20
                },
                legend: {
                    noColumns: 2,
                    show: true,
                    container: "#legendTransactionsPerSecond"
                },
                selection: {
                    mode: 'xy'
                },
                grid: {
                    hoverable: true // IMPORTANT! this is needed for tooltip to
                                    // work
                },
                tooltip: true,
                tooltipOpts: {
                    content: "%s at %x was %y transactions / sec"
                }
            };
        },
    createGraph: function () {
        var data = this.data;
        var dataset = prepareData(data.result.series, $("#choicesTransactionsPerSecond"));
        var options = this.getOptions();
        prepareOptions(options, data);
        $.plot($("#flotTransactionsPerSecond"), dataset, options);
        // setup overview
        $.plot($("#overviewTransactionsPerSecond"), dataset, prepareOverviewOptions(options));
    }
};

// Transactions per second
function refreshTransactionsPerSecond(fixTimestamps) {
    var infos = transactionsPerSecondInfos;
    prepareSeries(infos.data);
    if(infos.data.result.series.length == 0) {
        setEmptyGraph("#bodyTransactionsPerSecond");
        return;
    }
    if(fixTimestamps) {
        fixTimeStamps(infos.data.result.series, ${(timeZoneOffset?c)!0});
    }
    if(isGraph($("#flotTransactionsPerSecond"))){
        infos.createGraph();
    }else{
        var choiceContainer = $("#choicesTransactionsPerSecond");
        createLegend(choiceContainer, infos);
        infos.createGraph();
        setGraphZoomable("#flotTransactionsPerSecond", "#overviewTransactionsPerSecond");
        $('#footerTransactionsPerSecond .legendColorBox > div').each(function(i){
            $(this).clone().prependTo(choiceContainer.find("li").eq(i));
        });
    }
};

var totalTPSInfos = {
        data: ${totalTPS!"{}"},
        getOptions: function(){
            return {
                series: {
                    lines: {
                        show: true
                    },
                    points: {
                        show: true
                    }
                },
                xaxis: {
                    mode: "time",
                    timeformat: getTimeFormat(this.data.result.granularity),
                    axisLabel: getElapsedTimeLabel(this.data.result.granularity),
                    axisLabelUseCanvas: true,
                    axisLabelFontSizePixels: 12,
                    axisLabelFontFamily: 'Verdana, Arial',
                    axisLabelPadding: 20,
                },
                yaxis: {
                    axisLabel: "Number of transactions / sec",
                    axisLabelUseCanvas: true,
                    axisLabelFontSizePixels: 12,
                    axisLabelFontFamily: 'Verdana, Arial',
                    axisLabelPadding: 20
                },
                legend: {
                    noColumns: 2,
                    show: true,
                    container: "#legendTotalTPS"
                },
                selection: {
                    mode: 'xy'
                },
                grid: {
                    hoverable: true // IMPORTANT! this is needed for tooltip to
                                    // work
                },
                tooltip: true,
                tooltipOpts: {
                    content: "%s at %x was %y transactions / sec"
                },
                colors: ["#9ACD32", "#FF6347"]
            };
        },
    createGraph: function () {
        var data = this.data;
        var dataset = prepareData(data.result.series, $("#choicesTotalTPS"));
        var options = this.getOptions();
        prepareOptions(options, data);
        $.plot($("#flotTotalTPS"), dataset, options);
        // setup overview
        $.plot($("#overviewTotalTPS"), dataset, prepareOverviewOptions(options));
    }
};

// Total Transactions per second
function refreshTotalTPS(fixTimestamps) {
    var infos = totalTPSInfos;
    // We want to ignore seriesFilter
    prepareSeries(infos.data, false, true);
    if(fixTimestamps) {
        fixTimeStamps(infos.data.result.series, ${(timeZoneOffset?c)!0});
    }
    if(isGraph($("#flotTotalTPS"))){
        infos.createGraph();
    }else{
        var choiceContainer = $("#choicesTotalTPS");
        createLegend(choiceContainer, infos);
        infos.createGraph();
        setGraphZoomable("#flotTotalTPS", "#overviewTotalTPS");
        $('#footerTotalTPS .legendColorBox > div').each(function(i){
            $(this).clone().prependTo(choiceContainer.find("li").eq(i));
        });
    }
};

// Collapse the graph matching the specified DOM element depending the collapsed
// status
function collapse(elem, collapsed){
    if(collapsed){
        $(elem).parent().find(".fa-chevron-up").removeClass("fa-chevron-up").addClass("fa-chevron-down");
    } else {
        $(elem).parent().find(".fa-chevron-down").removeClass("fa-chevron-down").addClass("fa-chevron-up");
        if (elem.id == "bodyBytesThroughputOverTime") {
            if (isGraph($(elem).find('.flot-chart-content')) == false) {
                refreshBytesThroughputOverTime(true);
            }
            document.location.href="#bytesThroughputOverTime";
        } else if (elem.id == "bodyLatenciesOverTime") {
            if (isGraph($(elem).find('.flot-chart-content')) == false) {
                refreshLatenciesOverTime(true);
            }
            document.location.href="#latenciesOverTime";
        } else if (elem.id == "bodyCustomGraph") {
            if (isGraph($(elem).find('.flot-chart-content')) == false) {
                refreshCustomGraph(true);
            }
            document.location.href="#responseCustomGraph";
        } else if (elem.id == "bodyConnectTimeOverTime") {
            if (isGraph($(elem).find('.flot-chart-content')) == false) {
                refreshConnectTimeOverTime(true);
            }
            document.location.href="#connectTimeOverTime";
        } else if (elem.id == "bodyResponseTimePercentilesOverTime") {
            if (isGraph($(elem).find('.flot-chart-content')) == false) {
                refreshResponseTimePercentilesOverTime(true);
            }
            document.location.href="#responseTimePercentilesOverTime";
        } else if (elem.id == "bodyResponseTimeDistribution") {
            if (isGraph($(elem).find('.flot-chart-content')) == false) {
                refreshResponseTimeDistribution();
            }
            document.location.href="#responseTimeDistribution" ;
        } else if (elem.id == "bodySyntheticResponseTimeDistribution") {
            if (isGraph($(elem).find('.flot-chart-content')) == false) {
                refreshSyntheticResponseTimeDistribution();
            }
            document.location.href="#syntheticResponseTimeDistribution" ;
        } else if (elem.id == "bodyActiveThreadsOverTime") {
            if (isGraph($(elem).find('.flot-chart-content')) == false) {
                refreshActiveThreadsOverTime(true);
            }
            document.location.href="#activeThreadsOverTime";
        } else if (elem.id == "bodyTimeVsThreads") {
            if (isGraph($(elem).find('.flot-chart-content')) == false) {
                refreshTimeVsThreads();
            }
            document.location.href="#timeVsThreads" ;
        } else if (elem.id == "bodyCodesPerSecond") {
            if (isGraph($(elem).find('.flot-chart-content')) == false) {
                refreshCodesPerSecond(true);
            }
            document.location.href="#codesPerSecond";
        } else if (elem.id == "bodyTransactionsPerSecond") {
            if (isGraph($(elem).find('.flot-chart-content')) == false) {
                refreshTransactionsPerSecond(true);
            }
            document.location.href="#transactionsPerSecond";
        } else if (elem.id == "bodyTotalTPS") {
            if (isGraph($(elem).find('.flot-chart-content')) == false) {
                refreshTotalTPS(true);
            }
            document.location.href="#totalTPS";
        } else if (elem.id == "bodyResponseTimeVsRequest") {
            if (isGraph($(elem).find('.flot-chart-content')) == false) {
                refreshResponseTimeVsRequest();
            }
            document.location.href="#responseTimeVsRequest";
        } else if (elem.id == "bodyLatenciesVsRequest") {
            if (isGraph($(elem).find('.flot-chart-content')) == false) {
                refreshLatenciesVsRequest();
            }
            document.location.href="#latencyVsRequest";
        }
    }
}

/*
 * Activates or deactivates all series of the specified graph (represented by id parameter)
 * depending on checked argument.
 */
function toggleAll(id, checked){
    var placeholder = document.getElementById(id);

    var cases = $(placeholder).find(':checkbox');
    cases.prop('checked', checked);
    $(cases).parent().children().children().toggleClass("legend-disabled", !checked);

    var choiceContainer;
    if ( id == "choicesBytesThroughputOverTime"){
        choiceContainer = $("#choicesBytesThroughputOverTime");
        refreshBytesThroughputOverTime(false);
    } else if(id == "choicesResponseTimesOverTime"){
        choiceContainer = $("#choicesResponseTimesOverTime");
        refreshResponseTimeOverTime(false);
    }else if(id == "choicesResponseCustomGraph"){
        choiceContainer = $("#choicesResponseCustomGraph");
        refreshCustomGraph(false);
    } else if ( id == "choicesLatenciesOverTime"){
        choiceContainer = $("#choicesLatenciesOverTime");
        refreshLatenciesOverTime(false);
    } else if ( id == "choicesConnectTimeOverTime"){
        choiceContainer = $("#choicesConnectTimeOverTime");
        refreshConnectTimeOverTime(false);
    } else if ( id == "choicesResponseTimePercentilesOverTime"){
        choiceContainer = $("#choicesResponseTimePercentilesOverTime");
        refreshResponseTimePercentilesOverTime(false);
    } else if ( id == "choicesResponseTimePercentiles"){
        choiceContainer = $("#choicesResponseTimePercentiles");
        refreshResponseTimePercentiles();
    } else if(id == "choicesActiveThreadsOverTime"){
        choiceContainer = $("#choicesActiveThreadsOverTime");
        refreshActiveThreadsOverTime(false);
    } else if ( id == "choicesTimeVsThreads"){
        choiceContainer = $("#choicesTimeVsThreads");
        refreshTimeVsThreads();
    } else if ( id == "choicesSyntheticResponseTimeDistribution"){
        choiceContainer = $("#choicesSyntheticResponseTimeDistribution");
        refreshSyntheticResponseTimeDistribution();
    } else if ( id == "choicesResponseTimeDistribution"){
        choiceContainer = $("#choicesResponseTimeDistribution");
        refreshResponseTimeDistribution();
    } else if ( id == "choicesHitsPerSecond"){
        choiceContainer = $("#choicesHitsPerSecond");
        refreshHitsPerSecond(false);
    } else if(id == "choicesCodesPerSecond"){
        choiceContainer = $("#choicesCodesPerSecond");
        refreshCodesPerSecond(false);
    } else if ( id == "choicesTransactionsPerSecond"){
        choiceContainer = $("#choicesTransactionsPerSecond");
        refreshTransactionsPerSecond(false);
    } else if ( id == "choicesTotalTPS"){
        choiceContainer = $("#choicesTotalTPS");
        refreshTotalTPS(false);
    } else if ( id == "choicesResponseTimeVsRequest"){
        choiceContainer = $("#choicesResponseTimeVsRequest");
        refreshResponseTimeVsRequest();
    } else if ( id == "choicesLatencyVsRequest"){
        choiceContainer = $("#choicesLatencyVsRequest");
        refreshLatenciesVsRequest();
    }
    var color = checked ? "black" : "#818181";
    if(choiceContainer != null) {
        choiceContainer.find("label").each(function(){
            this.style.color = color;
        });
    }
}
<|MERGE_RESOLUTION|>--- conflicted
+++ resolved
@@ -667,12 +667,7 @@
                     axisLabelPadding: 20,
                 },
                 yaxis: {
-<<<<<<< HEAD
-
                     axisLabel: "Percentile Connect Time in ms",
-=======
-                    axisLabel: "95 percentile Connect Time in ms",
->>>>>>> b08fc41b
                     axisLabelUseCanvas: true,
                     axisLabelFontSizePixels: 12,
                     axisLabelFontFamily: 'Verdana, Arial',
