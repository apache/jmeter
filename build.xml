<?xml version="1.0"?>
<!--
   Licensed to the Apache Software Foundation (ASF) under one or more
   contributor license agreements.  See the NOTICE file distributed with
   this work for additional information regarding copyright ownership.
   The ASF licenses this file to You under the Apache License, Version 2.0
   (the "License"); you may not use this file except in compliance with
   the License.  You may obtain a copy of the License at

       http://www.apache.org/licenses/LICENSE-2.0

   Unless required by applicable law or agreed to in writing, software
   distributed under the License is distributed on an "AS IS" BASIS,
   WITHOUT WARRANTIES OR CONDITIONS OF ANY KIND, either express or implied.
   See the License for the specific language governing permissions and
   limitations under the License.
-->
<project name="JMeter" default="install" basedir="."
    xmlns:rat="antlib:org.apache.rat.anttasks"
    xmlns:jacoco="antlib:org.jacoco.ant"
    xmlns="antlib:org.apache.tools.ant"
    xmlns:if="ant:if" >
  <description>

  N.B. To build JMeter from a release you need both the binary and source archives,
  and these must be unpacked into the same directory structure.

  To download additional jars needed for building the code and documentation:

      ant download_jars


    To build JMeter from source:
      ant [install]

    To rebuild:
      ant clean install

    To update documentation
      ant docs-site [-Ddocs.force=true]
      ant docs-printable [-Ddocs.force=true]
    To build API documentation (Javadoc)
      ant docs-api
    To build all the docs
      ant docs-all [-Ddocs.force=true]

    To build all and package up the files for distribution
      ant distribution -Djmeter.version=vvvv [-Dsvn.revision=nnnnn]

    Add -Ddisable-svnCheck=true to disable svn check, if you build from src archive or offline
    Add -Ddisable-check-versions=true to disable matching current svn revision and JMeterVersion.java,
      if you want build your own custom JMeter package.

    To create a nightly build (separate bin/src/lib jars):
      ant nightly [-Dsvn.revision=nnnnn]

    To create tar and tgz of the web-site documentation (docs and api)
      ant site [ -Djmeter.version=vvvv ]


    For more info:
      ant -projecthelp

    To diagnose usage of deprecated APIs:
      ant -Ddeprecation=on clean compile
  </description>

  <!--

  Note
  ====
  As with most other Apache projects, Gump (http://gump.apache.org/) is used to
  perform automated builds and tests on JMeter.

  Gump uses its project/jmeter.xml file to determine which target to use.
  The current setting is: <ant target="dist">

  Any changes to the dependency list for dist may affect Gump.

  Now the dist target depends on "assume-libs-present", so if additional libraries are added to that,
  the Gump project file for JMeter must also be updated.

  Jars that are not required by the dist target do not need to be added to the Gump project file.

  -->

  <!-- Minimal version of Apache Ant required by this Ant script -->
  <property name="ant.version.required" value="1.8.2" />

  <!-- Are we running under Gump? -->
  <property name="gump.run" value="false"/>

  <!-- The version of this file -->
  <property name="version.build" value="$Revision$"/>

  <script language="javascript">
    project.setProperty('EPOCHSECONDS', new Date().getTime());
  </script>

  <property file="build-local.properties"/> <!-- allow local overrides -->

  <!-- Remove .gitignore from the Ant's default excludes -->
  <!-- to allow to have the .gitignore in the source archive -->
  <defaultexcludes remove="**/.gitignore"/>

   <!-- Findbugs task and target -->
   <!--
   Findbugs is licensed under the Lesser GNU Public License
   HomePage: http://www.cs.umd.edu/~pugh/java/bugs/

   To use the findbugs target, download and install the findbugs binary distribution
   Set the value of findbugs.homedir according to where you installed findbugs, for example:
   ant findbugs -Dfindbugs.homedir=/etc/findbugs -Dfindbugs.level=medium
  [The defaults are /findbugs and medium]
   -->
  <property name="findbugs.homedir" value="/findbugs" />
  <property name="findbugs.level" value="medium" />
  <property name="findbugs.xsldir" value="${findbugs.homedir}/src/xsl" />
  <property name="findbugs.xslname" value="fancy" />
  <property name="findbugs.outName" value="reports/jmeter-fb" />
  <property name="skip.batchtest" value="true" />
  <property name="skip.bug52310" value="true" />
  <property name="skip.bug60607" value="true" />
  <property name="skip.batchtest_Http4ImplPreemptiveBasicAuth" value="true" />
  <property name="skip.batchtest_SlowCharsFeature" value="true" />
  <property name="skip.batchtest_TestKeepAlive" value="true" />
  <property name="skip.batchtest_ResponseDecompression" value="true" />
  <property name="skip.test_https" value="true" />
  <property name="skip.test_http" value="true" />
  <property name="skip.test_TestDNSCacheManager.testWithCustomResolverAnd1Server" value="true" />

  <target name="findbugs" description="Run the stand-alone Findbugs detector">
    <echoproperties prefix="findbugs"/>
    <mkdir dir="reports"/>
    <taskdef name="findbugs"
        classpath="${findbugs.homedir}/lib/findbugs-ant.jar"
        classname="edu.umd.cs.findbugs.anttask.FindBugsTask"/>
    <findbugs home="${findbugs.homedir}"
              output="xml:withMessages"
              reportlevel="${findbugs.level}"
              excludeFilter="fb-excludes.xml"
              jvmargs="-Xms512m -Xmx512m"
              omitVisitors="InefficientStringBuffering"
              outputFile="${findbugs.outName}.xml" >
      <sourcePath path="${src.core}" />
      <sourcePath path="${src.http}" />
      <sourcePath path="${src.ftp}" />
      <sourcePath path="${src.java}" />
      <sourcePath path="${src.junit}" />
      <sourcePath path="${src.jdbc}" />
      <sourcePath path="${src.ldap}" />
      <sourcePath path="${src.mail}" />
      <sourcePath path="${src.components}" />
      <sourcePath path="${src.functions}" />
      <class location="${lib.dir}/jorphan.jar" />
      <class location="${dest.jar}/ApacheJMeter_components.jar"/>
      <class location="${dest.jar}/ApacheJMeter_components.jar"/>
      <class location="${dest.jar}/ApacheJMeter_core.jar"/>
      <class location="${dest.jar}/ApacheJMeter_ftp.jar"/>
      <class location="${dest.jar}/ApacheJMeter_functions.jar"/>
      <class location="${dest.jar}/ApacheJMeter_http.jar"/>
      <class location="${dest.jar}/ApacheJMeter_java.jar"/>
      <class location="${dest.jar}/ApacheJMeter_jdbc.jar"/>
      <class location="${dest.jar}/ApacheJMeter_jms.jar"/>
      <class location="${dest.jar}/ApacheJMeter_junit.jar"/>
      <class location="${dest.jar}/ApacheJMeter_ldap.jar"/>
      <class location="${dest.jar}/ApacheJMeter_mail.jar"/>
      <class location="${dest.jar}/ApacheJMeter_native.jar"/>
      <class location="${dest.jar}/ApacheJMeter_mongodb.jar"/>
      <class location="${dest.jar}/ApacheJMeter_tcp.jar"/>
      <class location="${dest.jar.jmeter}/ApacheJMeter.jar" />
      <sourcePath path="${src.jorphan}" />
      <sourcePath path="${src.tcp}" />
      <sourcePath path="${src.jms}" />
      <sourcePath path="${src.native}" />
      <sourcePath path="${src.mongodb}" />

      <auxClasspath>
        <fileset dir="${lib.dir}">
          <include name="*.jar"/>
        </fileset>
      </auxClasspath>

      <auxClasspath>
        <fileset dir="${lib.opt}">
          <include name="*.jar"/>
        </fileset>
      </auxClasspath>

      <auxClasspath>
        <fileset dir="${lib.api}">
          <include name="*.jar"/>
        </fileset>
      </auxClasspath>

    </findbugs>
    <antcall target="findbugs-style"/>
    <antcall target="findbugs-xsl"/>
  </target>

  <!-- Convert findbugs XML output to CSV -->
  <target name="findbugs-style">
    <xslt style="fb-csv.xsl"
       force="true"
       in="${findbugs.outName}.xml"
       out="${findbugs.outName}.csv">
    </xslt>
  </target>

  <!-- Convert findbugs XML output to HTML -->
  <target name="findbugs-xsl">
    <xslt style="${findbugs.xsldir}/${findbugs.xslname}.xsl"
       force="true"
       in="${findbugs.outName}.xml"
       out="${findbugs.outName}_${findbugs.xslname}.html">
    </xslt>
  </target>

  <!-- Where the Sources live -->
  <property name="src.dir" value="src"/>
  <property name="src.core" value="src/core"/>
  <property name="src.http" value="src/protocol/http"/>
  <property name="src.ftp" value="src/protocol/ftp"/>
  <property name="src.test" value="test/src"/>
  <property name="src.jdbc" value="src/protocol/jdbc"/>
  <property name="src.java" value="src/protocol/java"/>
  <property name="src.junit" value="src/junit"/>
  <property name="src.components" value="src/components"/>
  <property name="src.functions" value="src/functions"/>
  <property name="src.jorphan" value="src/jorphan"/>
  <property name="src.ldap" value="src/protocol/ldap"/>
  <property name="src.tcp" value="src/protocol/tcp"/>
  <property name="src.examples" value="src/examples"/>
  <property name="src.mail" value="src/protocol/mail"/>
  <property name="src.jms" value="src/protocol/jms"/>
  <property name="src.native" value="src/protocol/native"/>
  <property name="src.mongodb" value="src/protocol/mongodb"/>

  <!-- Where the documentation sources live -->
  <property name="src.docs" value="xdocs"/>
  <property name="src.css" value="xdocs/css"/>
  <property name="src.images" value="xdocs/images"/>
  <property name="src.demos" value="xdocs/demos"/>

  <!-- Javadoc sources -->
  <path id="srcpaths">
    <pathelement location="${src.core}"/>
    <pathelement location="${src.components}"/>
    <pathelement location="${src.functions}"/>
    <pathelement location="${src.http}"/>
    <pathelement location="${src.ftp}"/>
    <pathelement location="${src.jdbc}"/>
    <pathelement location="${src.java}"/>
    <pathelement location="${src.junit}"/>
    <pathelement location="${src.jorphan}"/>
    <pathelement location="${src.ldap}"/>
    <pathelement location="${src.tcp}"/>
    <pathelement location="${src.examples}"/>
    <pathelement location="${src.mail}"/>
    <pathelement location="${src.jms}"/>
    <pathelement location="${src.native}"/>
    <pathelement location="${src.mongodb}"/>
  </path>

  <!-- Temporary build directories: where the .class live -->
  <property name="build.dir" value="build"/>
  <property name="build.core" value="build/core"/>
  <property name="build.http" value="build/protocol/http"/>
  <property name="build.ftp" value="build/protocol/ftp"/>
  <property name="build.jdbc" value="build/protocol/jdbc"/>
  <property name="build.java" value="build/protocol/java"/>
  <property name="build.junit" value="build/junit"/>
  <property name="build.components" value="build/components"/>
  <property name="build.functions" value="build/functions"/>
  <property name="build.jorphan" value="build/jorphan"/>
  <property name="build.ldap" value="build/protocol/ldap"/>
  <property name="build.mail" value="build/protocol/mail"/>
  <property name="build.tcp" value="build/protocol/tcp"/>
  <property name="build.examples" value="build/examples"/>
  <property name="build.jms" value="build/protocol/jms"/>
  <property name="build.native" value="build/protocol/native"/>
  <property name="build.mongodb" value="build/protocol/mongodb"/>
  <property name="build.test" value="build/test"/>
  <property name="build.res" value="build/res"/>
  <property name="build.test-res" value="test/resources"/>

  <!-- Path prefix to allow Anakia to find stylesheets if running under Eclipse -->
  <!--
  Anakia looks for stylesheets relative to the java launch directory.
  Use the External Tools properties page to define the variable
  as the relative path to the directory where this build file is found.
  For example:
               eclipse.anakia=workspace/jmeter

  An alternative is to define it as a command-line argument on the Main page;
  this allows one to use a macro name, so is more portable.
  For example:
               -Declipse.anakia=workspace/${project_name}
  WARNING: you must ensure that you have selected a file or directory in
  the Navigator pane before attempting to run the build, or Eclipse will
  complain that it cannot resolve the variable name, and it can mark the
  launch configuration as having failed.
  -->
  <property name="eclipse.anakia" value="."/>

  <!-- Where the build result .jars will be placed -->
  <property name="dest.jar" value="lib/ext"/>
  <property name="dest.jar.jmeter" value="bin"/>

  <!-- Where the API documentation lives -->
  <property name="dest.docs.api" value="docs/api"/>

  <!-- Where the doc results live -->
  <property name="dest.docs" value="docs"/>
  <property name="dest.printable_docs" value="printable_docs"/>

  <!-- Whether to force docs to be rebuilt -->
  <property name="docs.force" value="false"/>

  <!-- Default is for Anakia to only rebuild if the target file is older than the source -->
  <condition property="anakia.lastModifiedCheck" value="true" else="false">
    <!-- docs.force uses the opposite sense to the anakia check -->
    <isfalse value="${docs.force}"/>
  </condition>
  <condition property="java9">
      <equals arg1="${ant.java.version}" arg2="9"/>
  </condition>

  <!-- Directory where jars needed for creating documentation live -->
  <property name="lib.doc" value="lib/doc"/>

  <!-- Directory where these 3rd party libraries live -->
  <property name="lib.dir" value="lib"/>

  <!-- Directory where API spec libraries live -->
  <property name="lib.api" value="lib/api"/>

  <!-- Directory where Optional 3rd party libraries live -->
  <property name="lib.opt" value="lib/opt"/>

  <!-- Directory where Jacoco libraries live -->
  <!-- I'm to lazy to fix this now, so I tag along with rat & checkstyle,
    which already live there. But: none of these should appear on the classpath
    of JMeter, neither runtime, nor compiletime. These are only required on the
    Ant classpath, so judging from comments elsewhere, this is the wrong place.
  -->
  <property name="lib.coverage" location="lib/opt"/>

  <!-- Other stuff -->
  <property name="extras.dir" value="extras"/>

  <!-- Some resources to add to jars -->
  <property name="res.dir" value="res"/>

  <!-- Where the distribution packages will be created -->
  <property name="dist.dir" value="dist"/>

  <!-- Where the Maven artifacts will be created -->
  <property name="maven.dir" value="${dist.dir}/maven"/>

  <!-- Where the Maven template poms are located -->
  <property name="maven.poms" value="res/maven"/>

  <!-- Compilation parameters -->
  <property name="optimize" value="on"/>
  <property name="deprecation" value="off"/>
  <property name="target.java.version" value="1.8"/>
  <property name="src.java.version" value="1.8"/>
  <property name="encoding" value="UTF-8"/>
  <!-- Set test encoding to the same default, but allow override -->
  <property name="test.encoding" value="${encoding}"/>
  <!-- Set javadoc encoding to the same default, but allow override -->
  <property name="javadoc.encoding" value="${encoding}"/>
  <property name="includeAntRuntime" value="false"/>

  <!-- 3rd party libraries to be included in the binary distribution -->
  <property file="build.properties"/> <!-- defines the library version numbers -->

  <property name="resources.meta-inf"      value="${build.res}/META-INF"/>

  <patternset id="external.jars.notices">
    <include name="LICENSE"/>
    <include name="NOTICE"/>
    <include name="README.md"/>
  </patternset>

  <!-- Jars for binary release -->
  <patternset id="external.jars">
    <include name="${lib.dir}/${accessors-smart.jar}"/>
    <include name="${lib.dir}/${apache-bsf.jar}"/>
    <include name="${lib.dir}/${asm.jar}"/>
    <include name="${lib.dir}/${beanshell.jar}"/>
    <include name="${lib.dir}/${dec.jar}"/>
    <include name="${lib.dir}/${caffeine.jar}"/>
    <include name="${lib.dir}/${commons-codec.jar}"/>
    <include name="${lib.dir}/${commons-collections.jar}"/>
    <include name="${lib.dir}/${commons-dbcp2.jar}"/>
    <include name="${lib.dir}/${commons-io.jar}"/>
    <include name="${lib.dir}/${commons-jexl2.jar}"/>
    <include name="${lib.dir}/${commons-jexl3.jar}"/>
    <include name="${lib.dir}/${commons-lang3.jar}"/>
    <include name="${lib.dir}/${commons-math3.jar}"/>
    <include name="${lib.dir}/${commons-net.jar}"/>
    <include name="${lib.dir}/${commons-pool2.jar}"/>
    <include name="${lib.dir}/${darcula.jar}"/>
    <include name="${lib.dir}/${dnsjava.jar}"/>
    <include name="${lib.dir}/${freemarker.jar}"/>
    <include name="${lib.dir}/${groovy-all.jar}"/>
    <include name="${lib.dir}/${hamcrest-core.jar}"/>
    <include name="${lib.dir}/${hamcrest-date.jar}"/>
    <include name="${lib.dir}/${httpclient.jar}"/>
    <include name="${lib.dir}/${httpasyncclient.jar}"/>
    <include name="${lib.dir}/${httpcore.jar}"/>
    <include name="${lib.dir}/${httpcore-nio.jar}"/>
    <include name="${lib.dir}/${httpmime.jar}"/>
    <include name="${lib.dir}/${jakarta-oro.jar}"/>
    <include name="${lib.dir}/${javamail.jar}"/>
    <include name="${lib.dir}/${jcharts.jar}"/>
    <include name="${lib.dir}/${jcl-over-slf4j.jar}"/>
    <include name="${lib.dir}/${jms.jar}"/>
    <include name="${lib.dir}/${rhino.jar}"/>
    <include name="${lib.dir}/${jodd-core.jar}"/>
    <include name="${lib.dir}/${jodd-lagarto.jar}"/>
    <include name="${lib.dir}/${jodd-log.jar}"/>
    <include name="${lib.dir}/${jodd-props.jar}"/>
    <include name="${lib.dir}/${json-path.jar}"/>
    <include name="${lib.dir}/${json-smart.jar}"/>
    <include name="${lib.dir}/${jsoup.jar}"/>
    <include name="${lib.dir}/${junit.jar}"/>
    <include name="${lib.dir}/${log4j-1.2-api.jar}"/>
    <include name="${lib.dir}/${log4j-core.jar}"/>
    <include name="${lib.dir}/${log4j-slf4j-impl.jar}"/>
    <include name="${lib.dir}/${mongo-java-driver.jar}"/>
    <include name="${lib.dir}/${ph-css.jar}"/>
    <include name="${lib.dir}/${ph-commons.jar}"/>
    <include name="${lib.dir}/${rsyntaxtextarea.jar}"/>
    <include name="${lib.dir}/${serializer.jar}"/>
    <include name="${lib.dir}/${slf4j-api.jar}"/>
    <include name="${lib.dir}/${slf4j-ext.jar}"/>
    <include name="${lib.dir}/${log4j-api.jar}"/>
    <include name="${lib.dir}/${jtidy.jar}"/>
    <include name="${lib.dir}/${tika-core.jar}"/>
    <include name="${lib.dir}/${tika-parsers.jar}"/>
    <include name="${lib.dir}/${xalan.jar}"/>
    <include name="${lib.dir}/${xerces.jar}"/>
    <include name="${lib.dir}/${xml-apis.jar}"/>
    <include name="${lib.dir}/${xmlgraphics-commons.jar}"/>
    <include name="${lib.dir}/${xmlpull.jar}"/>
    <include name="${lib.dir}/${xpp3.jar}"/>
    <include name="${lib.dir}/${xstream.jar}"/>
  </patternset>

  <!--
  Optional jars, not included in distribution.
  Any such jars need to be downloaded separately.
  These can be put into ${lib.dir} or ${lib.opt}
  - both of these are included in the build classpath

  Any jars put into ${lib.dir} will be included in
  the classpath used by JMeter to load classes.
  Jars in ${lib.opt} are NOT normally included by JMeter.

  Placing an optional jar in ${lib.opt} means that it
  will be included in the build classpath, but it will
  not be included in the runtime classpath. This is intended
  for testing JMeter without the optional Jar file(s).
  -->

  <!-- Build classpath (includes the optional jar directory) -->
  <path id="classpath">
    <!-- Externally produced jars -->
    <pathelement location="${lib.dir}/${accessors-smart.jar}"/>
    <pathelement location="${lib.dir}/${apache-bsf.jar}"/>
    <pathelement location="${lib.dir}/${asm.jar}"/>
    <pathelement location="${lib.dir}/${beanshell.jar}"/>
    <pathelement location="${lib.dir}/${dec.jar}"/>
    <pathelement location="${lib.dir}/${caffeine.jar}"/>
    <pathelement location="${lib.dir}/${commons-codec.jar}"/>
    <pathelement location="${lib.dir}/${commons-collections.jar}"/>
    <pathelement location="${lib.dir}/${commons-dbcp2.jar}"/>
    <pathelement location="${lib.dir}/${commons-io.jar}"/>
    <pathelement location="${lib.dir}/${commons-jexl2.jar}"/>
    <pathelement location="${lib.dir}/${commons-jexl3.jar}"/>
    <pathelement location="${lib.dir}/${commons-lang3.jar}"/>
    <pathelement location="${lib.dir}/${commons-math3.jar}"/>
    <pathelement location="${lib.dir}/${commons-net.jar}"/>
    <pathelement location="${lib.dir}/${commons-pool2.jar}"/>
    <pathelement location="${lib.dir}/${darcula.jar}"/>
    <pathelement location="${lib.dir}/${dnsjava.jar}"/>
    <pathelement location="${lib.dir}/${freemarker.jar}"/>
    <pathelement location="${lib.dir}/${groovy-all.jar}"/>
    <pathelement location="${lib.dir}/${hamcrest-core.jar}"/>
    <pathelement location="${lib.dir}/${hamcrest-date.jar}"/>
    <pathelement location="${lib.dir}/${httpclient.jar}"/>
    <pathelement location="${lib.dir}/${httpasyncclient.jar}"/>
    <pathelement location="${lib.dir}/${httpcore.jar}"/>
    <pathelement location="${lib.dir}/${httpcore-nio.jar}"/>
    <pathelement location="${lib.dir}/${httpmime.jar}"/>
    <pathelement location="${lib.dir}/${jakarta-oro.jar}"/>
    <pathelement location="${lib.dir}/${javamail.jar}"/>
    <pathelement location="${lib.dir}/${jcharts.jar}"/>
    <pathelement location="${lib.dir}/${jms.jar}"/>
    <pathelement location="${lib.dir}/${rhino.jar}"/>
    <pathelement location="${lib.dir}/${jodd-core.jar}"/>
    <pathelement location="${lib.dir}/${jodd-lagarto.jar}"/>
    <pathelement location="${lib.dir}/${jodd-log.jar}"/>
    <pathelement location="${lib.dir}/${jodd-props.jar}"/>
    <pathelement location="${lib.dir}/${json-path.jar}"/>
    <pathelement location="${lib.dir}/${json-smart.jar}"/>
    <pathelement location="${lib.dir}/${jsoup.jar}"/>
    <pathelement location="${lib.dir}/${junit.jar}"/>
    <pathelement location="${lib.dir}/${log4j-1.2-api.jar}"/>
    <pathelement location="${lib.dir}/${log4j-core.jar}"/>
    <pathelement location="${lib.dir}/${log4j-slf4j-impl.jar}"/>
    <pathelement location="${lib.dir}/${mongo-java-driver.jar}"/>
    <pathelement location="${lib.dir}/${ph-css.jar}"/>
    <pathelement location="${lib.dir}/${ph-commons.jar}"/>
    <pathelement location="${lib.dir}/${rsyntaxtextarea.jar}"/>
    <pathelement location="${lib.dir}/${serializer.jar}"/>
    <pathelement location="${lib.dir}/${slf4j-api.jar}"/>
    <pathelement location="${lib.dir}/${slf4j-ext.jar}"/>
    <pathelement location="${lib.dir}/${jtidy.jar}"/>
    <pathelement location="${lib.dir}/${tika-core.jar}"/>
    <pathelement location="${lib.dir}/${tika-parsers.jar}"/>
    <pathelement location="${lib.dir}/${xalan.jar}"/>
    <pathelement location="${lib.dir}/${xerces.jar}"/>
    <pathelement location="${lib.dir}/${xml-apis.jar}"/>
    <pathelement location="${lib.dir}/${xmlgraphics-commons.jar}"/>
    <pathelement location="${lib.dir}/${xmlpull.jar}"/>
    <pathelement location="${lib.dir}/${xpp3.jar}"/>
    <pathelement location="${lib.dir}/${xstream.jar}"/>
    <!-- Generated jars -->
    <fileset dir="${lib.dir}" includes="jorphan.jar"/>
    <!-- bshclient is needed to prevent occasional test failures in TestClassFinder -->
    <fileset dir="${lib.dir}" includes="bshclient.jar"/>
    <!-- API-only jars-->
    <fileset dir="${lib.api}" includes="*.jar"/>
    <!-- Optional jars -->
    <fileset dir="${lib.opt}" includes="*.jar"/>
  </path>

  <!-- Logging classpath -->
  <path id="logging.classpath">
    <pathelement location="${lib.dir}/${jcl-over-slf4j.jar}"/>
    <pathelement location="${lib.dir}/${log4j-api.jar}"/>
    <pathelement location="${lib.dir}/${log4j-core.jar}"/>
    <pathelement location="${lib.dir}/${log4j-1.2-api.jar}"/>
    <pathelement location="${lib.dir}/${log4j-slf4j-impl.jar}"/>
  </path>

  <!-- Anakia classpath -->
  <path id="anakia.classpath">
    <pathelement location="${lib.doc}/${velocity.jar}"/>
    <pathelement location="${lib.doc}/${jdom.jar}"/>
    <pathelement location="${lib.dir}/${commons-collections.jar}"/>
    <pathelement location="${lib.doc}/${commons-lang.jar}"/>
  </path>

  <!-- Version info filter set -->
  <tstamp>
    <format property="year" pattern="yyyy" locale="en"/>
  </tstamp>

  <filterset id="year.filters">
    <filter token="YEAR" value="${year}"/>
  </filterset>


  <target name="init-version">
    <tstamp/>
    <!--
      JMeter version
      This is overridden for formal releases.
    -->
<<<<<<< HEAD
    <property name="jmeter.version" value="3.3"/>
=======
    <property name="jmeter.version" value="3.4-SNAPSHOT"/>
>>>>>>> b0f89d7e
    <!-- Remember to change "docversion" below if necessary -->
    <condition property="implementation.version"
          value="${jmeter.version} r${svn.revision}" else="${jmeter.version}.${DSTAMP}">
      <isset property="svn.revision"/>
    </condition>
    <property name="display.version" value="${implementation.version}"/>
    <echo level="info">jmeter.version = ${jmeter.version}</echo>
    <echo level="info">display.version = ${display.version}</echo>
    <echo level="info">implementation.version = ${implementation.version}</echo>
    <filterset id="version.filters">
      <filter token="VERSION" value="${display.version}"/>
    </filterset>
  </target>

  <!-- Get version from SVN status -->
  <target name="init-svnVersion" depends="svnCheck">
    <fail message="Could not get SVN revision" unless="svn.revision"/>
    <property name="jmeter.version" value="r${svn.revision}"/>
    <!-- Copy the value to avoid duplication of revision in Manifests -->
    <property name="implementation.version" value="${jmeter.version}"/>
    <property name="display.version" value="${jmeter.version}"/>
    <echo level="info">svn.revision = ${svn.revision}</echo>
    <echo level="info">jmeter.version = ${jmeter.version}</echo>
    <echo level="info">display.version = ${display.version}</echo>
    <echo level="info">implementation.version = ${implementation.version}</echo>
  </target>

  <target name="ant-version" depends="_check_ant-version">
    <echo level="info">ant.version = ${ant.version}</echo>
    <echo level="info">java.version = ${ant.java.version}</echo>
  </target>

  <target name="_check_ant-version">
    <antversion property="version.running" />
    <fail message="FATAL ERROR:  The running Ant version, ${version.running}, is too old for this task.">
      <condition>
        <not>
          <antversion atleast="${ant.version.required}" />
        </not>
      </condition>
    </fail>
  </target>

  <target name="init-docs" depends="report-anakia-missing">
    <echo level="info">eclipse.anakia = ${eclipse.anakia}</echo>
  </target>

  <!--
    - Check for anakia task
  -->
  <target name="check-anakia">
    <available classpathref="anakia.classpath" classname="org.apache.velocity.anakia.AnakiaTask" property="AnakiaTask.present"/>
    <!-- Check for Velocity version 1.5 -->
    <available classpathref="anakia.classpath" classname="org.apache.velocity.io.UnicodeInputStream" property="velocity.version.15"/>
    <antcall target="report-old-velocity"></antcall>
  </target>

  <target name="report-anakia-missing" depends="check-anakia" unless="AnakiaTask.present">
    <echo>
      AnakiaTask is not present, documentation will not be generated.
    </echo>
  </target>

  <target name="report-old-velocity" unless="velocity.version.15" if="AnakiaTask.present">
    <echo>
      Velocity version appears to be older than 1.5: the documentation may be generated with incorrect line endings.
    </echo>
  </target>

  <target name="compile-core" depends="compile-jorphan" description="Compile JMeter core classes.">
    <mkdir dir="${build.core}"/>
    <javac srcdir="${src.core}" destdir="${build.core}" optimize="${optimize}" source="${src.java.version}" debug="on" target="${target.java.version}"
           includeAntRuntime="${includeAntRuntime}" deprecation="${deprecation}" encoding="${encoding}">
      <include name="**/*.java"/>
      <classpath>
        <pathelement location="${build.jorphan}"/>
        <pathelement location="${lib.dir}/${log4j-core.jar}"/>
        <path refid="classpath"/>
        <path refid="logging.classpath"/>
      </classpath>
    </javac>
  </target>

  <target name="compile-components" depends="compile-jorphan,compile-core" description="Compile generic (protocol-independent) components.">
    <mkdir dir="${build.components}"/>
    <javac srcdir="${src.components}" destdir="${build.components}" source="${src.java.version}" optimize="${optimize}" debug="on" target="${target.java.version}"
           includeAntRuntime="${includeAntRuntime}" deprecation="${deprecation}" encoding="${encoding}">
      <include name="**/*.java"/>
      <classpath>
        <pathelement location="${build.jorphan}"/>
        <pathelement location="${build.core}"/>
        <path refid="classpath"/>
      </classpath>
    </javac>
  </target>

  <target name="compile-functions" depends="compile-jorphan,compile-core" description="Compile functions.">
    <mkdir dir="${build.functions}"/>
    <javac srcdir="${src.functions}" destdir="${build.functions}" source="${src.java.version}" optimize="${optimize}" debug="on" target="${target.java.version}"
           includeAntRuntime="${includeAntRuntime}" deprecation="${deprecation}" encoding="${encoding}">
      <include name="**/*.java"/>
      <classpath>
        <pathelement location="${build.jorphan}"/>
        <pathelement location="${build.core}"/>
        <path refid="classpath"/>
      </classpath>
    </javac>
  </target>

  <target name="compile-http" depends="compile-jorphan,compile-core,compile-components" description="Compile components specific to HTTP sampling.">
    <mkdir dir="${build.http}"/>
    <!-- Directory needs to exist, or jar will fail -->
    <javac srcdir="${src.http}" destdir="${build.http}" source="${src.java.version}" optimize="${optimize}" debug="on" target="${target.java.version}"
           includeAntRuntime="${includeAntRuntime}" deprecation="${deprecation}" encoding="${encoding}">
      <include name="**/*.java"/>
      <classpath>
        <pathelement location="${build.jorphan}"/>
        <pathelement location="${build.core}"/>
        <pathelement location="${build.components}"/>
        <path refid="classpath"/>
        <pathelement location="${lib.dir}/${jcl-over-slf4j.jar}"/>
        <pathelement location="${lib.dir}/${log4j-api.jar}"/>
        <pathelement location="${lib.dir}/${log4j-core.jar}"/>
      </classpath>
    </javac>
  </target>

  <!-- Tests need main classes -->
  <target name="compile-tests" depends="compile" description="Compile test components">
    <mkdir dir="${build.test}"/>
    <javac srcdir="${src.test}" destdir="${build.test}" source="${src.java.version}" optimize="${optimize}" debug="on" target="${target.java.version}"
           includeAntRuntime="${includeAntRuntime}" deprecation="${deprecation}" encoding="${encoding}">
      <classpath>
        <pathelement location="${build.jorphan}"/>
        <pathelement location="${build.core}"/>
        <pathelement location="${build.components}"/>
        <pathelement location="${build.http}"/>
        <pathelement location="${build.ftp}"/>
        <pathelement location="${build.functions}"/>
        <pathelement location="${build.java}"/>
        <pathelement location="${build.jdbc}"/>
        <pathelement location="${build.jms}"/>
        <pathelement location="${build.ldap}"/>
        <pathelement location="${build.mail}"/>
        <pathelement location="${build.mongodb}"/>
        <pathelement location="${build.native}"/>
        <pathelement location="${build.tcp}"/>
        <!-- Also include compiled jars to allow running tests without rebuilding source -->
        <fileset dir="${dest.jar}" includes="*.jar"/>
        <path refid="classpath"/>
        <path refid="logging.classpath"/>
      </classpath>
    </javac>
  </target>

  <target name="compile-ftp" depends="compile-jorphan,compile-core" description="Compile components specific to FTP sampling.">
    <mkdir dir="${build.ftp}"/>
    <javac srcdir="${src.ftp}" destdir="${build.ftp}" source="${src.java.version}" optimize="${optimize}" debug="on" target="${target.java.version}"
           includeAntRuntime="${includeAntRuntime}" deprecation="${deprecation}" encoding="${encoding}">
      <include name="**/*.java"/>
      <classpath>
        <pathelement location="${build.jorphan}"/>
        <pathelement location="${build.core}"/>
        <path refid="classpath"/>
      </classpath>
    </javac>
  </target>

  <target name="compile-jdbc" depends="compile-jorphan,compile-core" description="Compile components specific to JDBC sampling.">
    <mkdir dir="${build.jdbc}"/>
    <javac srcdir="${src.jdbc}" destdir="${build.jdbc}" source="${src.java.version}" optimize="${optimize}" debug="on" target="${target.java.version}"
           includeAntRuntime="${includeAntRuntime}" deprecation="${deprecation}" encoding="${encoding}">
      <include name="**/*.java"/>
      <classpath>
        <pathelement location="${build.jorphan}"/>
        <pathelement location="${build.core}"/>
        <path refid="classpath"/>
      </classpath>
    </javac>
  </target>

  <target name="compile-ldap" depends="compile-jorphan,compile-core"
    description="Compile components specific to LDAP sampling.">
    <mkdir dir="${build.ldap}"/>
    <javac srcdir="${src.ldap}" destdir="${build.ldap}" source="${src.java.version}" optimize="${optimize}" debug="on" target="${target.java.version}"
           includeAntRuntime="${includeAntRuntime}" deprecation="${deprecation}" encoding="${encoding}">
      <include name="**/*.java"/>
      <classpath>
        <pathelement location="${build.jorphan}"/>
        <pathelement location="${build.core}"/>
        <path refid="classpath"/>
      </classpath>
    </javac>
  </target>

  <target name="create-mail-dir">
    <mkdir dir="${build.mail}"/>
  </target>

  <target name="compile-mail" depends="compile-jorphan,compile-core,create-mail-dir"
    description="Compile components specific to IMAP and POP3 sampling.">
    <javac srcdir="${src.mail}" destdir="${build.mail}" source="${src.java.version}" optimize="${optimize}" debug="on" target="${target.java.version}"
           includeAntRuntime="${includeAntRuntime}" deprecation="${deprecation}" encoding="${encoding}">
      <include name="**/*.java"/>
      <classpath>
        <pathelement location="${build.jorphan}"/>
        <pathelement location="${build.core}"/>
        <path refid="classpath"/>
      </classpath>
    </javac>
  </target>

  <target name="compile-java" depends="compile-jorphan,compile-core" description="Compile components specific to Java sampling.">
    <mkdir dir="${build.java}"/>
    <javac srcdir="${src.java}" destdir="${build.java}" source="${src.java.version}" optimize="${optimize}" debug="on" target="${target.java.version}"
           includeAntRuntime="${includeAntRuntime}" deprecation="${deprecation}" encoding="${encoding}">
      <include name="**/*.java"/>
      <classpath>
        <pathelement location="${build.jorphan}"/>
        <pathelement location="${build.core}"/>
        <path refid="classpath"/>
      </classpath>
    </javac>
  </target>

  <target name="compile-junit" depends="compile-jorphan,compile-core" description="Compile components specific to JUnit sampling.">
    <mkdir dir="${build.junit}"/>
    <javac srcdir="${src.junit}" destdir="${build.junit}" source="${src.java.version}" optimize="${optimize}" debug="on" target="${target.java.version}"
           includeAntRuntime="${includeAntRuntime}" deprecation="${deprecation}" encoding="${encoding}">
      <include name="**/*.java"/>
      <classpath>
        <pathelement location="${build.jorphan}"/>
        <pathelement location="${build.core}"/>
        <path refid="classpath"/>
      </classpath>
    </javac>
  </target>

  <target name="compile-tcp" depends="compile-jorphan,compile-core" description="Compile components specific to TCP sampling.">
    <mkdir dir="${build.tcp}"/>
    <javac srcdir="${src.tcp}" destdir="${build.tcp}" source="${src.java.version}" optimize="${optimize}" debug="on" target="${target.java.version}"
           includeAntRuntime="${includeAntRuntime}" deprecation="${deprecation}" encoding="${encoding}">
      <include name="**/*.java"/>
      <classpath>
        <pathelement location="${build.jorphan}"/>
        <pathelement location="${build.core}"/>
        <path refid="classpath"/>
      </classpath>
    </javac>
  </target>

  <target name="compile-protocols" depends="compile-http,compile-ftp,compile-jdbc,compile-java,compile-ldap,compile-mail,compile-tcp" description="Compile all protocol-specific components."/>

  <target name="compile-examples" depends="compile-jorphan,compile-core" description="Compile example components.">
    <mkdir dir="${build.examples}"/>
    <javac srcdir="${src.examples}" destdir="${build.examples}" source="${src.java.version}" optimize="${optimize}" debug="on" target="${target.java.version}"
           includeAntRuntime="${includeAntRuntime}" deprecation="${deprecation}" encoding="${encoding}">
      <include name="**/*.java"/>
      <classpath>
        <pathelement location="${build.jorphan}"/>
        <pathelement location="${build.core}"/>
        <path refid="classpath"/>
      </classpath>
    </javac>
  </target>

  <target name="compile-jorphan" depends="init-version" description="Compile JOrphan utility classes.">
    <mkdir dir="${build.jorphan}"/>
    <javac srcdir="${src.jorphan}" destdir="${build.jorphan}" source="${src.java.version}" optimize="${optimize}" debug="on" target="${target.java.version}"
           includeAntRuntime="${includeAntRuntime}" deprecation="${deprecation}" encoding="${encoding}">
      <include name="**/*.java"/>
      <classpath>
        <path refid="classpath"/>
      </classpath>
    </javac>
  </target>

  <target name="compile-jms" depends="compile-jorphan,compile-core,compile-components"
        description="Compile components specific to JMS sampling.">
    <mkdir dir="${build.jms}"/>
    <javac srcdir="${src.jms}" destdir="${build.jms}" source="${src.java.version}" optimize="${optimize}" debug="on" target="${target.java.version}"
           includeAntRuntime="${includeAntRuntime}" deprecation="${deprecation}" encoding="${encoding}">
      <include name="**/*.java"/>
      <classpath>
        <pathelement location="${build.jorphan}"/>
        <pathelement location="${build.core}"/>
        <path refid="classpath"/>
      </classpath>
    </javac>
  </target>

  <target name="compile-native" depends="compile-jorphan,compile-core,compile-components"
        description="Compile components specific to Native sampling.">
    <mkdir dir="${build.native}"/>
    <javac srcdir="${src.native}" destdir="${build.native}" source="${src.java.version}" optimize="${optimize}" debug="on" target="${target.java.version}"
           includeAntRuntime="${includeAntRuntime}" deprecation="${deprecation}" encoding="${encoding}">
      <include name="**/*.java"/>
      <classpath>
        <pathelement location="${build.jorphan}"/>
        <pathelement location="${build.core}"/>
        <path refid="classpath"/>
      </classpath>
    </javac>
  </target>

  <target name="compile-mongodb" depends="compile-jorphan,compile-core,compile-components"
        description="Compile components specific to MongoDB sampling.">
    <mkdir dir="${build.mongodb}"/>
    <javac srcdir="${src.mongodb}" destdir="${build.mongodb}" source="${src.java.version}" optimize="${optimize}" debug="on" target="${target.java.version}"
           includeAntRuntime="${includeAntRuntime}" deprecation="${deprecation}" encoding="${encoding}">
      <include name="**/*.java"/>
      <classpath>
        <pathelement location="${build.jorphan}"/>
        <pathelement location="${build.core}"/>
        <path refid="classpath"/>
      </classpath>
    </javac>
  </target>

  <target name="compile"
  depends="_message_3rdParty,compile-core,compile-components,compile-functions,compile-protocols,compile-junit,compile-jms,compile-native, compile-mongodb"
  description="Compile everything."/>

  <target name="run_gui" depends="package" description="Run the JMeter GUI off the jar files">
    <condition property="jacoco_params" value="${jacocoagent}" else="-Djacoco_dummy=">
      <isset property="jacocoagent"/>
    </condition>
    <java classname="org.apache.jmeter.NewDriver" fork="true">
      <classpath>
        <pathelement location="${dest.jar.jmeter}/ApacheJMeter.jar"/>
      </classpath>
      <jvmarg value="--add-modules" if:set="java9" />
      <jvmarg value="java.activation" if:set="java9" />
      <jvmarg value="${jacoco_params}run_gui:java(server)"/>
      <sysproperty key="jmeter.home" value="${basedir}"/>
    </java>
  </target>

  <target name="package" depends="compile, prepare-resources, package-only"
     description="Compile everything and create the jars"/>

  <target name="package-and-check" depends="clean, download_jars, package, checkstyle, rat"
     description="Compile, create jars and apply checkstyle before committing code"/>

  <target name="prepare-resources"
     description="Prepare some resources files, update date">
    <mkdir dir="${build.res}" />
    <mkdir dir="${resources.meta-inf}" />
    <copy todir="${resources.meta-inf}" overwrite="yes" filtering="yes"
        encoding="${encoding}">
      <filterset refid="year.filters"/>
      <filterset refid="version.filters" />
      <fileset dir="${res.dir}/META-INF" >
        <include name="*.license" />
        <include name="*.notice" />
        <include name="jmeter_as_ascii_art.txt" />
      </fileset>
    </copy>
    <fixcrlf encoding="${encoding}" srcdir="${resources.meta-inf}" eol="crlf" includes="*.license *.notice"/>
  </target>

<!--
N.B. Eclipse (and perhaps other Java IDEs) copies all files to the build directory, unless
told otherwise. This means that there might be copies of property and image files in the
build directory. To avoid including the files twice in the jar file, we include only .class
files in the list of files to be processed from the build tree.

Eclipse has been fixed so that it no longer shows files in the build tree in the Open Resource dialogue,
so having duplicates in the build tree no longer causes confusion.

Note: if built from Eclipse, the build directory will include resources and images,
and Eclipse will thus be able to run JMeter from the default path.

If built using Ant, the build tree will not contain any resources, and thus Eclipse will not be able to
run JMeter unless all the JMeter jars are added.

-->
  <target name="package-only" description="Package already-compiled classes (shortcut for IDE users)">
    <manifest file="${build.dir}/MANIFEST_BIN.MF">
      <attribute name="Built-By" value="${user.name}"/>
      <attribute name="Extension-Name" value=" JMeter"/>
      <attribute name="Specification-Title" value=" Apache JMeter"/>
      <attribute name="Specification-Vendor" value=" Apache Software Foundation"/>
      <attribute name="Implementation-Vendor" value=" Apache Software Foundation"/>
      <attribute name="Implementation-Vendor-Id" value=" org.apache"/>
      <attribute name="Implementation-Version" value="${implementation.version}"/>
      <attribute name="X-Compile-Source-JDK" value="${src.java.version}"/>
      <attribute name="X-Compile-Target-JDK" value="${target.java.version}"/>
    </manifest>

    <manifest file="${build.dir}/MANIFEST_SRC.MF">
      <attribute name="Built-By" value="${user.name}"/>
      <attribute name="Extension-Name" value=" JMeter"/>
      <attribute name="Specification-Title" value=" Apache JMeter"/>
      <attribute name="Specification-Vendor" value=" Apache Software Foundation"/>
      <attribute name="Implementation-Vendor" value=" Apache Software Foundation"/>
      <attribute name="Implementation-Vendor-Id" value=" org.apache"/>
      <attribute name="Implementation-Version" value="${implementation.version}"/>
   </manifest>

    <mkdir dir="${dest.jar}"/>

    <!-- perhaps ought to include a basic jmeter.properties file in one of the jars,
    given that JMeterUtils looks for it if it cannot find the external one
    - otherwise, change utils to ignore it -->

    <!-- JMeter launch jar -->
    <jar jarfile="${dest.jar.jmeter}/ApacheJMeter.jar"
        includes="**/NewDriver*,**/DynamicClassLoader*,**/ShutdownClient.class"
        basedir="${build.core}"
        manifest="${build.dir}/MANIFEST_BIN.MF">
      <manifest>
        <attribute name="Main-Class" value="org.apache.jmeter.NewDriver"/>
      </manifest>
      <zipfileset file="${resources.meta-inf}/default.notice"
          fullpath="META-INF/NOTICE" />
      <zipfileset file="${resources.meta-inf}/default.license"
          fullpath="META-INF/LICENSE" />
      <zipfileset file="${resources.meta-inf}/jmeter_as_ascii_art.txt"
          fullpath="org/apache/jmeter/jmeter_as_ascii_art.txt" />
    </jar>

    <!-- core -->
    <jar jarfile="${dest.jar}/ApacheJMeter_core.jar"
        manifest="${build.dir}/MANIFEST_BIN.MF">
      <zipfileset file="${resources.meta-inf}/default.notice"
        fullpath="META-INF/NOTICE" />
      <zipfileset file="${resources.meta-inf}/default.license"
        fullpath="META-INF/LICENSE" />
      <!-- add license details for images -->
      <zipfileset file="licenses/src/openiconlibrary.txt"
        fullpath="META-INF/LICENSE-openiconlibrary.txt" />
      <!-- Only include class files from build tree - see above -->
      <fileset dir="${build.core}" includes="**/*.class"
        excludes="**/BeanShellClient*.class,**/NewDriver*,**/DynamicClassLoader*"/>
      <fileset dir="${src.core}" includes="org/apache/jmeter/images/**"
        excludes="**/*.properties,org/apache/jmeter/images/toolbar/icons-custom/**"/>
      <fileset dir="${src.core}" includes="**/*.properties">
        <exclude name="*eucJP*"/>
      </fileset>
      <!-- This file is used by the jmeter -h option -->
      <fileset dir="${src.core}" includes="org/apache/jmeter/help.txt"/>
    </jar>

    <!-- components -->
    <jar jarfile="${dest.jar}/ApacheJMeter_components.jar" manifest="${build.dir}/MANIFEST_BIN.MF">
      <zipfileset file="${resources.meta-inf}/default.notice"
        fullpath="META-INF/NOTICE" />
      <zipfileset file="${resources.meta-inf}/default.license"
        fullpath="META-INF/LICENSE" />
      <fileset dir="${build.components}" includes="**/*.class" />
      <fileset dir="${src.components}" includes="**/*.properties" />
    </jar>

    <!-- functions -->
    <jar jarfile="${dest.jar}/ApacheJMeter_functions.jar" manifest="${build.dir}/MANIFEST_BIN.MF">
      <zipfileset file="${resources.meta-inf}/default.notice"
        fullpath="META-INF/NOTICE" />
      <zipfileset file="${resources.meta-inf}/default.license"
        fullpath="META-INF/LICENSE" />
      <fileset dir="${build.functions}" includes="**/*.class" />
      <fileset dir="${src.functions}" includes="**/*.properties" />
    </jar>

    <!-- http -->
    <jar jarfile="${dest.jar}/ApacheJMeter_http.jar" manifest="${build.dir}/MANIFEST_BIN.MF">
      <zipfileset file="${resources.meta-inf}/default.notice"
        fullpath="META-INF/NOTICE" />
      <zipfileset file="${resources.meta-inf}/default.license"
        fullpath="META-INF/LICENSE" />
      <fileset dir="${build.http}" includes="**/*.class"/>
      <fileset dir="${src.http}" includes="**/*.properties" />
    </jar>

    <!-- ftp -->
    <jar jarfile="${dest.jar}/ApacheJMeter_ftp.jar" manifest="${build.dir}/MANIFEST_BIN.MF">
      <zipfileset file="${resources.meta-inf}/default.notice"
        fullpath="META-INF/NOTICE" />
      <zipfileset file="${resources.meta-inf}/default.license"
        fullpath="META-INF/LICENSE" />
      <fileset dir="${build.ftp}" includes="**/*.class" />
      <fileset dir="${src.ftp}" includes="**/*.properties" />
    </jar>

    <!-- jdbc -->
    <jar jarfile="${dest.jar}/ApacheJMeter_jdbc.jar" manifest="${build.dir}/MANIFEST_BIN.MF">
      <zipfileset file="${resources.meta-inf}/default.notice"
        fullpath="META-INF/NOTICE" />
      <zipfileset file="${resources.meta-inf}/default.license"
        fullpath="META-INF/LICENSE" />
      <fileset dir="${build.jdbc}" includes="**/*.class" />
      <fileset dir="${src.jdbc}" includes="**/*.properties" />
    </jar>

    <!-- java -->
    <jar jarfile="${dest.jar}/ApacheJMeter_java.jar" manifest="${build.dir}/MANIFEST_BIN.MF">
      <zipfileset file="${resources.meta-inf}/default.notice"
        fullpath="META-INF/NOTICE" />
      <zipfileset file="${resources.meta-inf}/default.license"
        fullpath="META-INF/LICENSE" />
      <fileset dir="${build.java}" includes="**/*.class" />
      <fileset dir="${src.java}" includes="**/*.properties" />
    </jar>

    <!-- BeanShell Client -->
    <jar jarfile="${lib.dir}/bshclient.jar" manifest="${build.dir}/MANIFEST_BIN.MF">
      <manifest>
         <attribute name="Main-Class" value="org.apache.jmeter.util.BeanShellClient"/>
      </manifest>
      <zipfileset file="${resources.meta-inf}/default.notice"
        fullpath="META-INF/NOTICE" />
      <zipfileset file="${resources.meta-inf}/default.license"
        fullpath="META-INF/LICENSE" />
      <fileset dir="${build.core}" includes="**/BeanShellClient*.class" />
    </jar>

    <!-- junit -->
    <jar jarfile="${dest.jar}/ApacheJMeter_junit.jar" manifest="${build.dir}/MANIFEST_BIN.MF">
      <zipfileset file="${resources.meta-inf}/default.notice"
        fullpath="META-INF/NOTICE" />
      <zipfileset file="${resources.meta-inf}/default.license"
        fullpath="META-INF/LICENSE" />
      <fileset dir="${build.junit}" includes="org/**/*.class" />
      <fileset dir="${src.junit}" includes="**/*.properties" />
    </jar>

    <!-- Build junit/test.jar sample -->
    <jar jarfile="${lib.dir}/junit/test.jar" manifest="${build.dir}/MANIFEST_BIN.MF">
      <zipfileset file="${resources.meta-inf}/default.notice"
        fullpath="META-INF/NOTICE" />
      <zipfileset file="${resources.meta-inf}/default.license"
        fullpath="META-INF/LICENSE" />
      <fileset dir="${build.junit}" excludes="org/**/*" />
      <fileset dir="${src.junit}"   excludes="org/**/*" />
    </jar>

    <!-- ldap -->
    <jar jarfile="${dest.jar}/ApacheJMeter_ldap.jar" manifest="${build.dir}/MANIFEST_BIN.MF">
      <zipfileset file="${resources.meta-inf}/default.notice"
        fullpath="META-INF/NOTICE" />
      <zipfileset file="${resources.meta-inf}/default.license"
        fullpath="META-INF/LICENSE" />
      <fileset dir="${build.ldap}" includes="**/*.class" />
      <fileset dir="${src.ldap}" includes="**/*.properties" />
    </jar>

    <!-- mail -->
    <jar jarfile="${dest.jar}/ApacheJMeter_mail.jar" manifest="${build.dir}/MANIFEST_BIN.MF">
      <zipfileset file="${resources.meta-inf}/default.notice"
        fullpath="META-INF/NOTICE" />
      <zipfileset file="${resources.meta-inf}/default.license"
        fullpath="META-INF/LICENSE" />
      <fileset dir="${build.mail}" includes="**/*.class"  />
      <fileset dir="${src.mail}" includes="**/*.properties" />
      <fileset dir="${src.mail}" includes="**/*.providers" />
    </jar>

    <!-- tcp -->
    <jar jarfile="${dest.jar}/ApacheJMeter_tcp.jar" manifest="${build.dir}/MANIFEST_BIN.MF">
      <zipfileset file="${resources.meta-inf}/default.notice"
        fullpath="META-INF/NOTICE" />
      <zipfileset file="${resources.meta-inf}/default.license"
        fullpath="META-INF/LICENSE" />
      <fileset dir="${build.tcp}" includes="**/*.class" />
      <fileset dir="${src.tcp}" includes="**/*.properties" />
    </jar>

    <!-- jms -->
    <!-- Ensure that build dir exists, even if JMS has not been built -->
    <mkdir dir="${build.jms}"/>
    <jar jarfile="${dest.jar}/ApacheJMeter_jms.jar" manifest="${build.dir}/MANIFEST_BIN.MF">
      <zipfileset file="${resources.meta-inf}/default.notice"
        fullpath="META-INF/NOTICE" />
      <zipfileset file="${resources.meta-inf}/default.license"
        fullpath="META-INF/LICENSE" />
      <fileset dir="${build.jms}" includes="**/*.class" />
      <fileset dir="${src.jms}" includes="**/*.properties" />
    </jar>

    <!-- native -->
    <!-- Ensure that build dir exists, even if Native has not been built -->
    <mkdir dir="${build.native}"/>
    <jar jarfile="${dest.jar}/ApacheJMeter_native.jar" manifest="${build.dir}/MANIFEST_BIN.MF">
      <zipfileset file="${resources.meta-inf}/default.notice"
        fullpath="META-INF/NOTICE" />
      <zipfileset file="${resources.meta-inf}/default.license"
        fullpath="META-INF/LICENSE" />
      <fileset dir="${build.native}" includes="**/*.class" />
      <fileset dir="${src.native}" includes="**/*.properties" />
    </jar>

    <!-- mongodb -->
    <!-- Ensure that build dir exists, even if MongoDB has not been built -->
    <mkdir dir="${build.mongodb}"/>
    <jar jarfile="${dest.jar}/ApacheJMeter_mongodb.jar" manifest="${build.dir}/MANIFEST_BIN.MF">
      <zipfileset file="${resources.meta-inf}/default.notice"
        fullpath="META-INF/NOTICE" />
      <zipfileset file="${resources.meta-inf}/default.license"
        fullpath="META-INF/LICENSE" />
      <fileset dir="${build.mongodb}" includes="**/*.class" />
      <fileset dir="${src.mongodb}" includes="**/*.properties" />
    </jar>

    <jar jarfile="${lib.dir}/jorphan.jar" manifest="${build.dir}/MANIFEST_BIN.MF">
      <zipfileset file="${resources.meta-inf}/default.notice"
          fullpath="META-INF/NOTICE" />
      <zipfileset file="${resources.meta-inf}/default.license"
          fullpath="META-INF/LICENSE" />
      <fileset dir="${build.jorphan}" includes="**/*.class"/>
      <fileset dir="${src.jorphan}" includes="**/*.properties"/>
    </jar>
  </target>

  <!-- Check the Ant version -->
  <available property="Ant-1.8.0-or-later" classname="org.apache.tools.ant.taskdefs.Local"/>
  <fail message="This build requires Ant 1.8.0 or later" unless="Ant-1.8.0-or-later"/>

  <!-- Check that the 3rd party libraries are present -->
  <target name="_check_3rdparty">
    <condition property="3rdparty.present">
      <and>
        <!-- No need to check all jars; just check a few -->
        <available classpathref="classpath" classname="org.apache.bsf.BSFEngine"/>
        <available classpathref="classpath" classname="com.thoughtworks.xstream.XStream"/>
      </and>
    </condition>
  </target>

  <target name="_message_3rdParty" depends="_check_3rdparty" unless="3rdparty.present">
    <echo>Cannot find all the required 3rd party libraries.</echo>
    <echo>If building from a release, you can get most of them from the binary archive.</echo>
    <echo>Use "ant download_jars" to download any missing jars.</echo>
    <fail message="Cannot find required classes"/>
  </target>

  <target name="setup-eclipse-project" description="Setup eclipse project to contribute to JMeter">
    <echo>Creating eclipse project</echo>
    <copy overwrite="false" file="eclipse.project" tofile=".project" />
    <copy overwrite="false" file="eclipse.classpath" tofile=".classpath"/>
    <input message="Next step will download dependencies for JMeter, do you agree with the download ?" addproperty="do.download" validargs="y,n"/>
    <condition property="do.abort">
      <equals arg1="n" arg2="${do.download}"/>
    </condition>
    <fail message="You didn't agree to download dependencies, ensure you call Ant target 'download_jars when importing project" if="do.abort"/>
    <echo>Downloading dependencies</echo>
    <antcall target="download_jars" />
    <echo>Project has been successfully created, you can now import it in Eclipse using Right click > Import > Existing projects into Workspace</echo>
  </target>

  <target name="install" depends="package,docs-printable" description="Install JMeter. (Compiles code and creates jars)">
    <fixcrlf encoding="${encoding}" srcdir="." eol="lf" includes="bin/*.sh bin/jmeter bin/jmeter-server bin/mirror-server"/>
    <chmod perm="+x" dir="." includes="${dist.executables}"/>
  </target>

  <target name="install-examples" depends="compile-examples" description="Build and installs the example components.">
    <jar jarfile="${dest.jar}/ApacheJMeter_examples.jar" manifest="${build.dir}/MANIFEST_BIN.MF">
      <zipfileset file="${resources.meta-inf}/default.notice"
        fullpath="META-INF/NOTICE" />
      <zipfileset file="${resources.meta-inf}/default.license"
        fullpath="META-INF/LICENSE" />
      <fileset dir="${build.examples}" includes="**/*.class" />
      <fileset dir="${src.examples}" includes="**/*.properties" />
    </jar>
  </target>

  <!-- lists of files needed for a binary distribution (excluding library files) -->
  <!-- Source files also needed at runtime -->
  <patternset id="dist.common.native">
    <include name="${dest.jar.jmeter}/BeanShell*.bshrc"/>
    <include name="${dest.jar.jmeter}/jaas.conf"/>
    <include name="${dest.jar.jmeter}/krb5.conf"/>
    <include name="${dest.jar.jmeter}/hc.parameters"/>
    <include name="${dest.jar.jmeter}/jmeter.properties"/>
    <include name="${dest.jar.jmeter}/log4j2.xml"/>
    <include name="${dest.jar.jmeter}/reportgenerator.properties"/>
    <include name="${dest.jar.jmeter}/upgrade.properties"/>
    <include name="${dest.jar.jmeter}/saveservice.properties"/>
    <include name="${dest.jar.jmeter}/users.dtd"/>
    <include name="${dest.jar.jmeter}/users.xml"/>
    <!-- Sample override properties files -->
    <include name="${dest.jar.jmeter}/httpclient.parameters"/>
    <include name="${dest.jar.jmeter}/system.properties"/>
    <include name="${dest.jar.jmeter}/user.properties"/>
    <!-- Exclude any files that might be present from testing the release -->
    <exclude name="${dest.jar.jmeter}/*.log"/>
    <include name="${dest.jar.jmeter}/examples/**"/>
    <include name="${dest.jar.jmeter}/templates/*.dtd"/>
    <!-- report-templates files which need to have native eol -->
    <include name="${dest.jar.jmeter}/report-template/README.TXT"/>
    <include name="${dest.jar.jmeter}/report-template/**/*.fmkr"/>
    <include name="${dest.jar.jmeter}/report-template/content/**/*.css"/>
    <include name="${dest.jar.jmeter}/report-template/content/**/*.js"/>
    <!-- JMX files are in the non-native section -->
    <exclude name="${dest.jar.jmeter}/examples/*.jmx"/>
    <include name="${extras.dir}/**"/>
    <!-- Binary file types -->
    <exclude name="${extras.dir}/*.jar"/>
    <exclude name="${extras.dir}/*.jpg"/>
    <exclude name="${extras.dir}/*.png"/>
    <!-- File types that need to retain their EOL setting -->
    <exclude name="${extras.dir}/*.jmx"/>
    <exclude name="${extras.dir}/*.cmd"/>
    <exclude name="${extras.dir}/*.sh"/>
  </patternset>

  <patternset id="dist.binaries.native">
    <include name="LICENSE"/>
    <include name="licenses/**"/>
    <include name="NOTICE"/>
    <include name="README.md"/>
    <patternset refid="dist.common.native"/>
    <!-- Help documentation -->
    <include name="${dest.printable_docs}/**"/>
    <!-- Binary file types -->
    <exclude name="${dest.printable_docs}/**/*.pdf"/>
    <exclude name="${dest.printable_docs}/**/*.jmx"/>
    <!-- We also need the shared CSS for the printable docs -->
    <include name="${dest.docs}/css/**"/>
  </patternset>

  <!-- Source files also needed at runtime -->
  <patternset id="dist.common.non.native">
    <include name="${dest.jar.jmeter}/heapdump.*"/>
    <include name="${dest.jar.jmeter}/jmeter*"/>
    <exclude name="${dest.jar.jmeter}/jmeter.properties"/>
    <exclude name="${dest.jar.jmeter}/reportgenerator.properties"/>
    <include name="${dest.jar.jmeter}/mirror-server*"/>
    <include name="${dest.jar.jmeter}/shutdown.*"/>
    <include name="${dest.jar.jmeter}/stoptest.*"/>
    <!-- Fake SSL cert for JMeter proxy recorder in https -->
    <include name="${dest.jar.jmeter}/proxyserver.jks"/>
    <!-- Exclude any files that might be present from testing the release -->
    <exclude name="${dest.jar.jmeter}/*.log"/>
    <!-- report-template files non native -->
    <include name="${dest.jar.jmeter}/report-template/content/pages/*.png"/>
    <include name="${dest.jar.jmeter}/report-template/sbadmin2*/**"/>
    <include name="${dest.jar.jmeter}/templates/*.jmx"/>
    <include name="${dest.jar.jmeter}/templates/*.xml"/>
    <include name="${dest.jar.jmeter}/examples/*.jmx"/>
    <include name="${extras.dir}/*.jar"/>
    <include name="${extras.dir}/*.jpg"/>
    <include name="${extras.dir}/*.png"/>
    <!-- File types that need to retain their EOL setting -->
    <include name="${extras.dir}/*.jmx"/>
    <include name="${extras.dir}/*.cmd"/>
    <include name="${extras.dir}/*.sh"/>
  </patternset>

  <patternset id="dist.binaries.non.native">
    <patternset refid="dist.common.non.native"/>
    <include name="${dest.jar}/"/>
    <include name="${lib.dir}/bshclient.jar"/>
    <include name="${lib.dir}/jorphan.jar"/>
    <include name="${lib.dir}/junit/test.jar"/>
    <include name="${dest.jar.jmeter}/ApacheJMeter.jar"/>
    <!-- Help documentation, binary files -->
    <include name="${dest.printable_docs}/**/*.pdf"/>
    <include name="${dest.printable_docs}/**/*.jmx"/>
    <!-- We also need the shared images for the printable docs -->
    <include name="${dest.docs}/images/**"/>
  </patternset>

  <!--
      List of Unix executable files in the binary distribution
      These need special handling to create the correct file mode
  -->
  <property name="dist.executables"
    value="${dest.jar.jmeter}/jmeter ${dest.jar.jmeter}/jmeter-server ${dest.jar.jmeter}/mirror-server ${dest.jar.jmeter}/*.sh ${extras.dir}/*.sh"/>

  <!-- List of files in source distribution that are eol=native -->
  <!--
  N.B. dist.sources[.non].native sets exclude source files present in dist.binaries[.non].native
  so that the nightly build src archive does not duplicate stuff in the binary archive
  (This may change, as the overlap does not waste much space)
  -->
  <patternset id="dist.sources.native">
    <include name="LICENSE"/>
    <!-- Include all the licenses; they are needed to build the distribution -->
    <include name="licenses/**"/>
    <include name="NOTICE"/>
    <include name="README.md"/>
    <include name="${src.dir}/**"/>
    <exclude name="**/messages.metaprops"/>
    <!-- Exclude binary types -->
    <exclude name="**/*.gif"/>
    <exclude name="**/*.jpg"/>
    <exclude name="**/*.png"/>
    <include name="${src.docs}/**"/>
    <!-- Include some resources -->
    <include name="${res.dir}/**"/>
    <!-- Exclude binary types (and JMX/JTL, which are not OS-dependent) -->
    <exclude name="${src.docs}/images/**"/>
    <exclude name="${src.docs}/**/*.jmx"/>
    <exclude name="${src.docs}/**/*.odt"/>
    <exclude name="${src.docs}/**/*.pdf"/>
    <exclude name="${src.docs}/**/*.sxi"/>
    <exclude name="${src.docs}/**/*.sxw"/>
    <include name="${src.test}/**"/>
    <include name="build.xml"/>
    <include name="build.properties"/>
    <include name="${dest.jar.jmeter}/*.groovy"/>
    <include name="${dest.jar.jmeter}/testfiles/**"/>
    <exclude name="${dest.jar.jmeter}/testfiles/*.jmx"/>
    <exclude name="${dest.jar.jmeter}/testfiles/*.jtl"/>
    <!-- These are generated with EOL=LF -->
    <exclude name="${dest.jar.jmeter}/testfiles/*.xml"/>
    <!-- Ignore unit test output -->
    <exclude name="${dest.jar.jmeter}/testfiles/*.out"/>
    <exclude name="${dest.jar.jmeter}/testfiles/Sample_*.png"/>
    <include name="eclipse.classpath"/>
    <include name="eclipse.project"/>
    <include name="eclipse.md"/>
    <include name=".gitignore"/>
    <include name=".travis.yml"/>
    <include name="checkstyle.xml"/>
    <include name="checkstyle-suppressions.xml"/>
    <include name="rat-excludes.txt"/>
    <include name="${build.test-res}/**"/>
    <include name="${lib.dir}/aareadme.txt"/>
    <include name="${lib.dir}/**/readme.txt"/>
    <include name="fb-*.x*"/>
    <!-- Make sure that the lib/opt directory is included in the archives -->
    <include name="${lib.opt}/README.txt"/>
  </patternset>

  <!-- Non-native items -->
  <patternset id="dist.sources.non.native">
    <include name="${src.dir}/**/*.gif"/>
    <include name="${src.dir}/**/*.jpg"/>
    <include name="${src.dir}/**/*.png"/>
    <include name="${src.docs}/images/**"/>
    <include name="${src.docs}/**/*.jmx"/>
    <include name="${src.docs}/**/*.odt"/>
    <include name="${src.docs}/**/*.pdf"/>
    <include name="${src.docs}/**/*.sxi"/>
    <include name="${src.docs}/**/*.sxw"/>
    <include name="${dest.jar.jmeter}/testfiles/*.jmx"/>
    <include name="${dest.jar.jmeter}/testfiles/*.jtl"/>
    <!-- These are generated with EOL=LF -->
    <include name="${dest.jar.jmeter}/testfiles/*.xml"/>
    <!-- Include the image files used in parsing / embedded download tests -->
    <include name="${dest.jar.jmeter}/testfiles/**/*.gif"/>
    <include name="${dest.jar.jmeter}/testfiles/**/*.jpg"/>
    <include name="${dest.jar.jmeter}/testfiles/**/*.png"/>
  </patternset>

    <!-- Convert eol:native source files to appropriate format if required -->
    <target name="_filter" unless="native.${eoltype}">
      <property name="workdir" value="${dist.dir}/${eoltype}"/>
      <echo level="info">Converting work files to eol=${eoltype} in ${workdir}</echo>
      <mkdir dir="${workdir}"/>
      <copy includeemptydirs="false" todir="${workdir}" encoding="${encoding}">
        <fileset dir=".">
          <patternset refid="${fileset}"/>
        </fileset>
        <filterchain>
          <fixcrlf encoding="${encoding}" fixlast="false" eol="${eoltype}" srcdir="${workdir}"/>
        </filterchain>
      </copy>
    </target>

    <!-- Files to be included in full source download -->
    <patternset id="dist_src_files_native">
      <patternset refid="dist.sources.native"/>
      <patternset refid="dist.common.native"/>
    </patternset>

    <patternset id="dist_src_files_non_native">
      <patternset refid="dist.sources.non.native"/>
      <patternset refid="dist.common.non.native"/>
    </patternset>

    <!-- Files to be included in full binary download -->
    <patternset id="dist_bin_files_native">
      <patternset refid="dist.binaries.native"/>
      <patternset refid="external.jars.notices"/>
      <!-- We don't need the site docs, but we do want Javadoc (e.g. for BeanShell) -->
      <include name="${dest.docs.api}/**"/>
      <exclude name="${dest.docs.api}/resources/**"/>
    </patternset>

    <patternset id="dist_bin_files_non_native">
      <patternset refid="dist.binaries.non.native"/>
      <patternset refid="external.jars"/>
      <include name="${dest.docs.api}/resources/**"/>
    </patternset>

    <!-- NOTE: the site documents are not included in either archive -->

    <!-- Invoke with -Djmeter.version=m.n -Duser.name=xyz@apache.org [-Dsvn.revision=nnnnn] [-Ddisplay.version=xxxx]
    Creates clean build and all documentation
    Creates runtime and source distributions and site documentation
    -->
    <target name="distribution"
        depends="ant-version,svnCheck,check-versions,clean,install,docs-printable,docs-api,test,_distribution"
        description="Build JMeter for end-user distribution"/>

    <target name="check-versions" unless="disable-check-versions">
      <fail message="jmeter.version must be defined" unless="jmeter.version"/>
      <fail message="svn.revision must be defined" unless="svn.revision"/>
      <local         name="version.match"/>
      <condition property="version.match">
        <resourcecontains resource="${src.core}/org/apache/jmeter/util/JMeterVersion.java"
                substring='VERSION = "${jmeter.version}";'/>
      </condition>
      <fail message="jmeter.version (${jmeter.version}) must be same as JMeterVersion.VERSION" unless="version.match"/>
    </target>

    <!--
    <target
        name="nightly"
        depends="init-svnVersion,package,docs-printable,pack-nightly"
        description="Build JMeter for nightly dir (package docs-printable pack-nightly)"/>
    -->
   <target
        name="nightly-setup"
        description="Disables some checks"
        depends="clean,clean-docs,clean-apidocs,clean-dist">
      <property name="disable-check-versions" value="true" />
      <property name="docs.force" value="true" />
    </target>
    <target
        name="nightly"
        depends="ant-version,nightly-setup,init-svnVersion,install,docs-printable,docs-api,test,_distribution"
        description="Build JMeter for nightly distribution (include docs)"/>

    <target name="_eolcheck">
      <!-- Determine if the native format is CRLF or LF (or neither) -->
      <condition property="native.lf">
        <os family="unix"/>
      </condition>
      <condition property="native.crlf">
        <os family="dos"/>
      </condition>
      <!-- Define native.dir.x as either the source or updated directory as appropriate -->
      <condition property="native.dir.lf" value="." else="${dist.dir}/lf">
        <isset property="native.lf"/>
      </condition>
      <condition property="native.dir.crlf" value="." else="${dist.dir}/crlf">
        <isset property="native.crlf"/>
      </condition>
      <echoproperties prefix="native"></echoproperties>
    </target>

    <!-- Internal target -->
    <target name="_distribution" depends="check-versions,_eolcheck,check_jars">
    <property name="dist.name" value="apache-jmeter-${jmeter.version}"/>
    <property name="pack.name" value="${dist.name}"/>
    <echo level="info">Creating JMeter distribution ${dist.name} ${svn.revision}</echo>
    <mkdir dir="${dist.dir}"/>

    <!-- Delete work directories just in case -->
    <delete dir="${dist.dir}/crlf" quiet="true"/>
    <delete dir="${dist.dir}/lf" quiet="true"/>

    <!-- Runtime archives -->
    <antcall target="_filter">
      <param name="eoltype" value="lf"/>
      <param name="fileset" value="dist_bin_files_native"/>
    </antcall>

    <tar destfile="${dist.dir}/${pack.name}.tar" longfile="gnu">
      <tarfileset dir="." prefix="${dist.name}" excludes="${dist.executables}" defaultexcludes="yes">
        <patternset refid="dist_bin_files_non_native"/>
      </tarfileset>
      <tarfileset mode="755" includes="${dist.executables}" dir="." prefix="${dist.name}" defaultexcludes="yes"/>
      <tarfileset dir="${native.dir.lf}" prefix="${dist.name}">
        <patternset refid="dist_bin_files_native"/>
      </tarfileset>
    </tar>
    <!-- Delete work directory (may not exist) -->
    <delete dir="${dist.dir}/lf" quiet="true"/>

    <gzip destfile="${dist.dir}/${pack.name}.tgz" src="${dist.dir}/${pack.name}.tar" />
    <!-- no longer needed -->
    <delete file="${dist.dir}/${pack.name}.tar"/>
    <antcall target="_hash">
      <param name="path" value="${dist.dir}/${dist.name}.tgz"/>
    </antcall>

    <antcall target="_filter">
      <param name="eoltype" value="crlf"/>
      <param name="fileset" value="dist_bin_files_native"/>
    </antcall>
    <zip  destfile="${dist.dir}/${pack.name}.zip">
      <zipfileset excludes="${dist.executables}" dir="." prefix="${dist.name}" defaultexcludes="yes">
        <patternset refid="dist_bin_files_non_native"/>
      </zipfileset>
      <zipfileset filemode="755" dir="." includes="${dist.executables}" prefix="${dist.name}" defaultexcludes="yes"/>
      <zipfileset dir="${native.dir.crlf}" prefix="${dist.name}">
        <patternset refid="dist_bin_files_native"/>
      </zipfileset>
    </zip>
    <antcall target="_hash">
      <param name="path" value="${dist.dir}/${dist.name}.zip"/>
    </antcall>
    <!-- Delete work directory (may not exist) -->
    <delete dir="${dist.dir}/crlf" quiet="true"/>

    <!-- Source archives -->
    <antcall target="_filter">
      <param name="eoltype" value="lf"/>
      <param name="fileset" value="dist_src_files_native"/>
    </antcall>
    <tar destfile="${dist.dir}/${pack.name}_src.tar" longfile="gnu">
      <tarfileset dir="${native.dir.lf}" prefix="${dist.name}">
        <patternset refid="dist_src_files_native"/>
      </tarfileset>
      <tarfileset excludes="${dist.executables}" dir="." prefix="${dist.name}" defaultexcludes="yes">
        <patternset refid="dist_src_files_non_native"/>
      </tarfileset>
      <tarfileset mode="755" includes="${dist.executables}" dir="." prefix="${dist.name}" defaultexcludes="yes"/>
    </tar>
    <!-- Delete work directory (may not exist) -->
    <delete dir="${dist.dir}/lf" quiet="true"/>

    <gzip destfile="${dist.dir}/${pack.name}_src.tgz" src="${dist.dir}/${pack.name}_src.tar" />
    <!-- no longer needed -->
    <delete file="${dist.dir}/${pack.name}_src.tar"/>
    <antcall target="_hash">
      <param name="path" value="${dist.dir}/${dist.name}_src.tgz"/>
    </antcall>

    <antcall target="_filter">
      <param name="eoltype" value="crlf"/>
      <param name="fileset" value="dist_src_files_native"/>
    </antcall>

    <zip  destfile="${dist.dir}/${pack.name}_src.zip">
      <zipfileset dir="${native.dir.crlf}" prefix="${dist.name}">
        <patternset refid="dist_src_files_native"/>
      </zipfileset>
      <zipfileset excludes="${dist.executables}" dir="." prefix="${dist.name}" defaultexcludes="yes">
        <patternset refid="dist_src_files_non_native"/>
      </zipfileset>
      <zipfileset filemode="755" includes="${dist.executables}" dir="." prefix="${dist.name}" defaultexcludes="yes"/>
    </zip>
    <antcall target="_hash">
      <param name="path" value="${dist.dir}/${dist.name}_src.zip"/>
    </antcall>
    <!-- Delete work directory (may not exist) -->
    <delete dir="${dist.dir}/crlf" quiet="true"/>
  </target>

  <!-- Set up files for distribution to Maven via Nexus -->
  <target name="_dist_maven" depends="init-version">
    <!-- Ensure there aren't any stale files left -->
    <delete dir="${maven.dir}" includes="*.pom" quiet="true"/>
    <echo>Updating POM files to version ${jmeter.version}</echo>
    <copy todir="${maven.dir}">
      <fileset dir="${maven.poms}" includes="*.pom"/>
      <filterset>
        <filter token="MAVEN.DEPLOY.VERSION" value="${jmeter.version}"/>
      </filterset>
    </copy>
    <delete dir="${maven.dir}" includes="*.jar" quiet="true"/>
    <echo>Copying jar files ready for signing</echo>
    <copy todir="${maven.dir}">
      <fileset dir="${dest.jar}" includes="ApacheJMeter*.jar"/>
      <fileset dir="${dest.jar.jmeter}" includes="ApacheJMeter.jar"/>
      <fileset dir="${lib.dir}" includes="jorphan.jar"/>
    </copy>
    <copy tofile="${maven.dir}/ApacheJMeter_junit-test.jar" file="${lib.dir}/junit/test.jar"/>
    <!--
        Create the Maven jar needed to hold configuration data
        Cannot be added to any of the other jars as that would cause problems for stand-alone JMeter usage.
    -->
    <jar jarfile="${maven.dir}/ApacheJMeter_config.jar" manifest="${build.dir}/MANIFEST_SRC.MF">
      <zipfileset file="${resources.meta-inf}/default.notice"
          fullpath="META-INF/NOTICE" />
      <zipfileset file="${resources.meta-inf}/default.license"
          fullpath="META-INF/LICENSE" />
      <zipfileset dir="${dest.jar.jmeter}" prefix="bin" includes="*.bshrc"/>
      <zipfileset dir="${dest.jar.jmeter}" prefix="bin" includes="*.groovy"/>
      <zipfileset dir="${dest.jar.jmeter}" prefix="bin" includes="*.parameters"/>
      <zipfileset dir="${dest.jar.jmeter}" prefix="bin" includes="*.properties"/>
      <zipfileset dir="${dest.jar.jmeter}" prefix="bin" includes="jaas.conf"/>
      <zipfileset dir="${dest.jar.jmeter}" prefix="bin" includes="krb5.conf"/>
      <zipfileset dir="${dest.jar.jmeter}" prefix="bin" includes="log4j2.xml"/>
      <zipfileset dir="${dest.jar.jmeter}" prefix="bin" includes="proxyserver.jks"/>
      <zipfileset dir="${dest.jar.jmeter}" prefix="bin" includes="users.dtd"/>
      <zipfileset dir="${dest.jar.jmeter}" prefix="bin" includes="users.xml"/>
      <zipfileset dir="${dest.jar.jmeter}" prefix="bin" includes="report-template/**/*.*" />
    </jar>
  </target>

  <!--
      Beanshell script to create the svnmucc scripts for upload, delete and publish.

      The generated script assumes svnmucc is invoked with a root URL of
      https://dist.apache.org/repos/dist/
      This means that the jmeter files are at:
      dev/jmeter/[binaries|source]
      and
      release/jmeter/[binaries|source]
  -->
  <scriptdef name="svnmuccScript" language="beanshell">
    <classpath>
      <pathelement location="${lib.dir}/${beanshell.jar}"/>
    </classpath>
    <!-- type of script to create: upload, publish or delete -->
    <attribute name="type"/>
    <!-- Name of file to create -->
    <attribute name="tempfile"/>
    <![CDATA[
    void upload(source) {
      self.log("Will upload " + source + " to " + RCdir);
      outstream.println("put");
      outstream.println(source); // source
      outstream.print("dev/jmeter/");
      outstream.print(RCdir);
      outstream.println(source); // dest
      outstream.println();
    }
    void publish(source, targetDir) {
      self.log("Will publish " + source + " to " + targetDir);
      outstream.println("mv");
      outstream.print("dev/jmeter/");
      outstream.print(RCdir);
      outstream.println(source); // source
      outstream.print("release/jmeter/");
      outstream.print(targetDir);
      outstream.println(source); // source
      outstream.println();
    }
    void delete(source, targetDir) {
      self.log("Will delete " + source + " from " + targetDir);
      outstream.println("rm");
      outstream.print("release/jmeter/");
      outstream.print(targetDir);
      outstream.println(source); // source
      outstream.println();
    }
    void processFiles(basename, targetDir) {
      // combine all the extensions in one list
      extensions = new String[]{".zip", ".zip.asc", ".zip.md5", ".zip.sha512", ".tgz", ".tgz.asc", ".tgz.md5", ".tgz.sha512"};
      for (i = 0; i < extensions.length; ++i) {
        extension = extensions[i];
        srcFile = basename + extension;

        if ("upload".equals(type)) {
            upload(srcFile);
        } else if ("publish".equals(type)) {
            publish(srcFile, targetDir);
        } else if ("delete".equals(type)) {
            delete(srcFile, targetDir);
        }
      }
    }
      type = attributes.get("type");
      if (type.equals("delete")) {
        version = project.getProperty("jmeter.old.version");
        RC="";
      } else {
        version = project.getProperty("jmeter.version");
        RC = project.getProperty("RC");
        RCdir = "v"+version+"_"+RC+"/";
      }
      tempfile = attributes.get("tempfile");
      self.log("Writing " + type + " script for version " + version + " " + RC + " into " + tempfile);
      distname = project.getProperty("dist.name");
      outstream = new PrintStream(new File(tempfile));
      if ("upload".equals(type)) { // make the initial directory
        outstream.println("mkdir");
        outstream.print("dev/jmeter/");
        outstream.println(RCdir);
        outstream.println();
      }
      processFiles(distname, "binaries/");
      processFiles(distname+"_src", "source/");
      // TODO could remove RCdir, but safer to do that manually after checking it is empty
      outstream.close();
    ]]>
  </scriptdef>

  <!--
      Run svnnmucc against the svnpubsub distribution area
  -->
  <target name="_svnmucc">
    <property name="repoType" value="test"/>
    <condition property="repo"
            value="https://dist.apache.org/repos/dist/"
            else="https://svn.apache.org/repos/asf/jmeter/test/" >
      <equals arg1="live" arg2="${repoType}"/>
    </condition>
    <echo level="info">Processing ${tempfile} using svnmucc on repo: ${repoType}</echo>
    <echo level="info">${repo}</echo>
    <echo level="info">${message}</echo>
    <!-- Only one of the following will execute -->
    <antcall target="_svnmucc_storedPass"/>
    <antcall target="_svnmucc_providedPass"/>
  </target>

  <!-- run svnmucc using stored credentials -->
  <target name="_svnmucc_storedPass" unless="asf.ldap.password">
    <echo level="info" message="Using stored credentials"/>
    <exec executable="svnmucc" dir="${dist.dir}" logerror="true" failonerror="true" failifexecutionfails="true">
      <arg value="--non-interactive"/> <!-- -n alias was removed in svnmucc 1.8.0 -->
      <!-- not strictly necessary, but does no harm and agrees with password version -->
      <arg value="--no-auth-cache"/>
      <arg value="--message"/> <!-- -m -->
      <arg value="${message}"/>
      <arg value="--root-url"/> <!-- -U -->
      <arg value="${repo}"/>
      <arg value="--extra-args"/> <!-- -X -->
      <arg value="${tempfile}"/>
    </exec>
  </target>

  <!-- run svnmucc using password provided as a property -->
  <target name="_svnmucc_providedPass" if="asf.ldap.password">
    <!-- provide default user name -->
    <property name="asf.ldap.username" value="${user.name}"/>
    <echo level="info" message="Using provided credentials for user ${asf.ldap.username}"/>
    <exec executable="svnmucc" dir="${dist.dir}" logerror="true" failonerror="true" failifexecutionfails="true">
      <arg value="--non-interactive"/>
      <!-- we don't want to cache the provided credentials -->
      <arg value="--no-auth-cache"/>
      <arg value="--message"/> <!-- -m -->
      <arg value="${message}"/>
      <arg value="--root-url"/> <!-- -U -->
      <arg value="${repo}"/>
      <arg value="--extra-args"/> <!-- -X -->
      <arg value="${tempfile}"/>
      <!-- Add credentials provided on command-line -->
      <arg value="--username"/> <!-- -u -->
      <arg value="${asf.ldap.username}"/>
      <arg value="--password"/> <!-- -p -->
      <arg value="${asf.ldap.password}"/>
    </exec>
  </target>

  <!--
        Targets for deploying release candidates via svnpubsub.

        By default, deploys the artifacts under the JMeter test repo:
        https://svn.apache.org/repos/asf/jmeter/test/

        The live repo is:
        https://dist.apache.org/repos/dist/

        The JMeter files are to be found under:

        dev/jmeter/[source|binaries]
        and
        release/jmeter/[source|binaries]

        Files that are expected to be present:
        apache-jmeter-<version>.[tgz|zip] + [.asc|.md5|.sha512]
        apache-jmeter-<version>_src.[tgz|zip] + [.asc|.md5|.sha512]

        Must have SVN installed, in particular the svnmucc command-line client.


        Pre-requisites:
        The distribution files must have been built and signed and placed in the dist/ directory.
        If any required files are missing, then upload will fail.

        Usage:
          ant RC_upload  [-DrepoType=test|live] [-Djmeter.version=2.9] -DRC=RCn [-Dasf.ldap.password=secret [-Dasf.ldap.usermame=user] ]
          ant RC_publish [-DrepoType=test|live] [-Djmeter.version=2.9] -DRC=RCn [-Dasf.ldap.password=secret [-Dasf.ldap.usermame=user] ]
          ant release_delete  [-DrepoType=test|live]  -Djmeter.old.version=2.8      [-Dasf.ldap.password=secret [-Dasf.ldap.usermame=user] ]
          (the old version must be specified and different from the current version!)

        If the ldap password is not provided, svnmucc is invoked without the username (-u) and password (-p) parameters.
        In this case, svnmucc will use whatever stored credentials are present for the svn host.

        If not using stored credentials, provide at least the ldap password.
        The ldap username defaults to the login name (i.e. the Java user.name property) but can also be provided.

        Note: svnmucc can only move or copy files where the target does not exist.
        This is perfect for deploying an RC or new release as these use unique names.
        However, any existing files such as HEADER.html will need to be handled separately.
  -->


  <target name="RC_upload"
    description="Upload release candidate to svnpubsub area. Params: [-DrepoType=test|live] [-Djmeter.version=m.n] -DRC=RCn [-Dasf.ldap.password=secret -Dasf.ldap.usermame=user]"
    depends="init-version">
    <fail message="RC property must be defined!" unless="RC"/>
    <echo>Version = ${jmeter.version} ${RC}</echo>
    <property name="dist.name" value="apache-jmeter-${jmeter.version}"/>
    <property name="tempfile" value="svnmucc_upload.tmp"/>
    <svnmuccScript type="upload" tempfile="${dist.dir}/${tempfile}"/>
    <antcall target="_svnmucc">
      <param name="message" value="Uploading release candidate ${dist.name} to dev area"/>
    </antcall>
  </target>

  <target name="RC_publish"
    description="Publish release candidate from svnpubsub area. Params: [-DrepoType=test|live] [-Djmeter.version=m.n] -DRC=RCn [-Dasf.ldap.password=secret -Dasf.ldap.usermame=user]"
    depends="init-version">
    <fail message="RC property must be defined!" unless="RC"/>
    <echo>Version = ${jmeter.version} ${RC}</echo>
    <property name="dist.name" value="apache-jmeter-${jmeter.version}"/>
    <property name="tempfile" value="svnmucc_publish.tmp"/>
    <svnmuccScript type="publish" tempfile="${dist.dir}/${tempfile}"/>
    <antcall target="_svnmucc">
      <param name="message" value="Publishing ${dist.name} ${RC}"/>
    </antcall>
  </target>

  <target name="release_delete"
    description="Delete old release candidate from svnpubsub area. : [-DrepoType=test|live] -Djmeter.old.version=m.n [-Dasf.ldap.user=name -Dasf.ldap.password=secret]"
    depends="init-version">
    <fail message="jmeter.old.version property must be defined!" unless="jmeter.old.version"/>
    <condition property="same">
      <equals arg1="${jmeter.old.version}" arg2="${jmeter.version}"/>
    </condition>
    <echo>Old Version = ${jmeter.old.version}</echo>
    <fail message="jmeter.old.version must be different from current jmeter.version!" if="same"/>
    <property name="dist.name" value="apache-jmeter-${jmeter.old.version}"/>
    <property name="tempfile" value="svnmucc_delete.tmp"/>
    <svnmuccScript type="delete" tempfile="${dist.dir}/${tempfile}"/>
    <antcall target="_svnmucc">
      <param name="message" value="Deleting old release ${dist.name}"/>
    </antcall>
  </target>

  <!--
        Upload jars/poms/sigs to local (/target), snapshots or releases repos; default is local.
        By default, deploys the artifacts to target/deploy under JMeter home.

        Must have Maven 2.2.1 or Maven 3.0.x installed.
        The environment variable M2_HOME must point to a suitable Maven installation (2.2.1+)

        For remote deployment, username/password will need to be set up in the appropriate
        "server" entries in the Maven settings.xml file, i.e. under:

        apache.snapshots.https
        apache.releases.https

        Pre-requisite:
        The jars and poms need to be made available. If this has not already been done as part of
        creating the distribution (e.g. a snapshot release is desired), then invoke the following:

              ant _dist_maven -Djmeter.version=2.9-SNAPSHOT

        For non-SNAPSHOT releases, the jars and poms need to be signed (TODO document how!!)

        Usage:
              ant maven_upload [-DrepoType=snapshots|releases]
  -->
  <target name="maven_upload" description="Upload Maven jars and poms (and sigs if present) to Nexus.">

    <property environment="env"/>
    <!-- According to http://maven.apache.org/download.html#Installation M2_HOME applies to Maven 2.2.1 and 3.0.x -->
    <condition property="maven.present">
      <or>
        <isset property="env.M2_HOME"/>
        <isset property="maven.home"/> <!-- Allow override on command-line -->
      </or>
    </condition>
    <fail unless="${maven.present}"
      message="The environment variable M2_HOME (or property maven.home) must point to a Maven installation"/>

    <property name="maven.home" value="${env.M2_HOME}"/>

    <!-- file repo url -->
    <property name="file.url" value="file:${basedir}/target/deploy"/>

    <!-- Apache Nexus snapshots repo url -->
    <property name="snapshots.url" value="https://repository.apache.org/content/repositories/snapshots"/>
    <!-- Apache Nexus snapshots repo name for servers section of settings.xml -->
    <property name="snapshots.repositoryId" value="apache.snapshots.https"/>

    <!-- Apache Nexus releases repo url -->
    <property name="releases.url" value="https://repository.apache.org/service/local/staging/deploy/maven2"/>
    <!-- Apache Nexus releases repo name for servers section of settings.xml -->
    <property name="releases.repositoryId" value="apache.releases.https"/>

    <property name="repoType" value="file"/>

    <!-- Hack to skip defining files/types/classifiers -->
    <condition property="XX" value="" else="XX">
      <and>
        <available file="${maven.dir}/jorphan.jar.asc"/>
        <available file="${maven.dir}/jorphan.pom.asc"/>
        <!-- Don't upload sigs to snapshots repo (might mislead users) -->
        <not>
          <equals arg1="snapshots" arg2="@repoType"/>
        </not>
      </and>
    </condition>

    <!-- Derived from:
         http://maven.apache.org/ant-tasks/examples/mvn.html#Using_the_Java_Task
    -->
    <macrodef name="deployfile">
      <attribute name="stem" />
      <attribute name="packaging" default="jar"/>
      <attribute name="type" default="${repoType}"/>
      <attribute name="url" default="${@{type}.url}"/>
      <attribute name="repositoryId" default="${@{type}.repositoryId}"/>
      <sequential>
        <java classname="org.codehaus.classworlds.Launcher"
              fork="true"
              dir="${basedir}"
              failonerror="true">
          <jvmarg value="-Xmx512m"/>
          <classpath>
            <fileset dir="${maven.home}/boot">
              <include name="*.jar" />
            </fileset>
            <fileset dir="${maven.home}/lib">
              <include name="*.jar" />
            </fileset>
          </classpath>
          <sysproperty key="classworlds.conf" value="${maven.home}/bin/m2.conf" />
          <sysproperty key="maven.home" value="${maven.home}" />
          <!-- The following property must be defined for Maven 3.3.[123] at least -->
          <sysproperty key="maven.multiModuleProjectDirectory" value="${maven.home}"/>
          <arg value="--batch-mode"/>
          <!--arg value="-X"/-->
          <arg value="-DgeneratePom=false"/>
          <arg value="-Durl=@{url}"/>
          <arg value="-DrepositoryId=@{repositoryId}"/>
          <arg value="-DpomFile=${maven.dir}/@{stem}.pom"/>
          <arg value="-Dpackaging=@{packaging}"/>
          <arg value="-Dfile=${maven.dir}/@{stem}.${packaging}"/>
          <!--
               The XX property is a hack to avoid creating conditional code.
               It will be empty if the sigs exist; if not it will be XX which will be ignored by Maven
          -->
          <!-- If packaging == pom, this will just upload the pom twice. Simpler than trying to conditionalise. -->
          <arg value="-D${XX}files=${maven.dir}/@{stem}.${packaging}.asc,${maven.dir}/@{stem}.pom.asc"/>
          <arg value="-D${XX}types=${packaging}.asc,pom.asc"/>
          <arg value="-D${XX}classifiers=,"/>
          <!-- Need at least version 2.7 of the plugin to upload additional files-->
          <arg value="org.apache.maven.plugins:maven-deploy-plugin:2.8.2:deploy-file"/>
        </java>
      </sequential>
    </macrodef>


    <deployfile stem="ApacheJMeter_parent" packaging="pom"/>
    <deployfile stem="jorphan"/>
    <deployfile stem="ApacheJMeter"/>
    <deployfile stem="ApacheJMeter_components"/>
    <deployfile stem="ApacheJMeter_config"/>
    <deployfile stem="ApacheJMeter_core"/>
    <deployfile stem="ApacheJMeter_ftp"/>
    <deployfile stem="ApacheJMeter_functions"/>
    <deployfile stem="ApacheJMeter_http"/>
    <deployfile stem="ApacheJMeter_java"/>
    <deployfile stem="ApacheJMeter_jdbc"/>
    <deployfile stem="ApacheJMeter_jms"/>
    <deployfile stem="ApacheJMeter_junit"/>
    <deployfile stem="ApacheJMeter_junit-test"/>
    <deployfile stem="ApacheJMeter_ldap"/>
    <deployfile stem="ApacheJMeter_mail"/>
    <deployfile stem="ApacheJMeter_mongodb"/>
    <deployfile stem="ApacheJMeter_native"/>
    <deployfile stem="ApacheJMeter_tcp"/>
  </target>

  <!--
  Gump targets.
  There are separate build and test projects for the jmeter module.
  -->
  <!-- Used by project jmeter-cvs -->
  <target name="gump-build"
      depends="_gump_properties,clean,install"
      description="Build JMeter">
    <property name="dist.name" value="apache-jmeter-${jmeter.version}"/>
    <available file="${velocity.jar}" property="velocity.present"/>
    <!-- No need to create the archives for Gump
    <antcall target="_pack-binaries"/>
    <antcall target="_pack-libraries"/>
    <antcall target="_pack-source"/>
    -->
  </target>

  <!-- Used by project jmeter-test -->
  <target name="gump-test"
      depends="_gump_properties,compile-tests,_test"
      description="Test JMeter in Gump">
    <!-- Show the log file
    <concat>
      <filelist dir="bin" files="jmeter-test.log" />
    </concat>
     -->
  </target>

  <target name="_gump_properties">
    <echo level="info">
 Gump properties for this run
  jmeter.version      = ${jmeter.version}
  gump.run            = ${gump.run}
  date.projectfile    = ${date.projectfile}
  version.projectfile = ${version.projectfile}
 Build file:
  version.build       = ${version.build}
 Java properties:
  target.java.version = ${target.java.version}
  src.java.version    = ${src.java.version}
  optimize            = ${optimize}
  deprecation         = ${deprecation}
  encoding            = ${encoding}
    </echo>
    <echoproperties prefix="ant"/>
    <echoproperties prefix="gump"/>
    <echoproperties prefix="os"/>
    <echoproperties prefix="java."/>
    <echoproperties prefix="user."/>

  </target>

  <target name="pack-src" depends="init-version">
    <property name="dist.name" value="apache-jmeter-${jmeter.version}"/>
    <antcall target="_pack-source"/>
  </target>

  <target name="pack-dist" depends="init-version">
    <property name="dist.name" value="apache-jmeter-${jmeter.version}"/>
    <antcall target="_pack-binaries"/>
    <antcall target="_pack-libraries"/>
    <antcall target="_pack-javadoc"/>
    <antcall target="_pack-source"/>
  </target>

  <!-- As pack-dist but without javadoc -->
  <target name="pack-nightly" depends="init-version">
    <property name="dist.name" value="apache-jmeter-${jmeter.version}"/>
    <antcall target="_pack-binaries"/>
    <antcall target="_pack-libraries"/>
    <antcall target="_pack-source"/>
  </target>

  <target name="_pack-binaries">
    <property name="pack.name" value="${dist.name}_bin"/>
    <mkdir dir="${dist.dir}"/>
    <tar destfile="${dist.dir}/${pack.name}.tar" longfile="gnu">
      <tarfileset dir="." prefix="${dist.name}" excludes="${dist.executables}" defaultexcludes="yes">
        <patternset refid="dist.binaries.native"/>
      </tarfileset>
      <tarfileset dir="." prefix="${dist.name}" excludes="${dist.executables}" defaultexcludes="yes">
        <patternset refid="dist.binaries.non.native"/>
      </tarfileset>
      <tarfileset mode="755" includes="${dist.executables}" dir="." prefix="${dist.name}" defaultexcludes="yes"/>
    </tar>
    <gzip destfile="${dist.dir}/${pack.name}.tgz" src="${dist.dir}/${pack.name}.tar" />
    <!-- no longer needed -->
    <delete file="${dist.dir}/${pack.name}.tar"/>
    <zip  destfile="${dist.dir}/${pack.name}.zip">
      <zipfileset dir="." prefix="${dist.name}" defaultexcludes="yes">
        <patternset refid="dist.binaries.native"/>
      </zipfileset>
      <zipfileset dir="." prefix="${dist.name}" defaultexcludes="yes">
        <patternset refid="dist.binaries.non.native"/>
      </zipfileset>
    </zip>
  </target>

  <target name="_pack-libraries">
    <property name="pack.name" value="${dist.name}_lib"/>
    <mkdir dir="${dist.dir}"/>
    <tar destfile="${dist.dir}/${pack.name}.tar" longfile="gnu">
      <tarfileset dir="." prefix="${dist.name}" defaultexcludes="yes">
        <patternset refid="external.jars.notices"/>
      </tarfileset>
      <tarfileset dir="." prefix="${dist.name}" defaultexcludes="yes">
        <patternset refid="external.jars"/>
      </tarfileset>
    </tar>
    <gzip destfile="${dist.dir}/${pack.name}.tgz" src="${dist.dir}/${pack.name}.tar" />
    <!-- no longer needed -->
    <delete file="${dist.dir}/${pack.name}.tar"/>
    <zip  destfile="${dist.dir}/${pack.name}.zip">
      <zipfileset dir="." prefix="${dist.name}" defaultexcludes="yes">
        <patternset refid="external.jars.notices"/>
      </zipfileset>
      <zipfileset dir="." prefix="${dist.name}" defaultexcludes="yes">
        <patternset refid="external.jars"/>
      </zipfileset>
    </zip>
  </target>

  <target name="_pack-javadoc">
    <property name="pack.name" value="${dist.name}_api"/>
    <mkdir dir="${dist.dir}"/>
    <tar destfile="${dist.dir}/${pack.name}.tar" longfile="gnu">
      <tarfileset includes="${dest.docs.api}" dir="." prefix="${dist.name}" defaultexcludes="yes"/>
    </tar>
    <gzip destfile="${dist.dir}/${pack.name}.tgz" src="${dist.dir}/${pack.name}.tar" />
    <!-- no longer needed -->
    <delete file="${dist.dir}/${pack.name}.tar"/>
    <zip  destfile="${dist.dir}/${pack.name}.zip">
       <zipfileset includes="${dest.docs.api}" dir="." prefix="${dist.name}" defaultexcludes="yes"/>
    </zip>
  </target>

  <target name="_pack-source">
    <property name="pack.name" value="${dist.name}_src"/>
    <mkdir dir="${dist.dir}"/>
    <tar destfile="${dist.dir}/${pack.name}.tar" longfile="gnu">
      <tarfileset dir="." prefix="${dist.name}" defaultexcludes="yes">
        <patternset refid="dist.sources.native"/>
      </tarfileset>
      <tarfileset dir="." prefix="${dist.name}" defaultexcludes="yes">
        <patternset refid="dist.sources.non.native"/>
      </tarfileset>
    </tar>
    <gzip destfile="${dist.dir}/${pack.name}.tgz" src="${dist.dir}/${pack.name}.tar" />
    <!-- no longer needed -->
    <delete file="${dist.dir}/${pack.name}.tar"/>
    <zip  destfile="${dist.dir}/${pack.name}.zip">
      <zipfileset dir="." prefix="${dist.name}" defaultexcludes="yes">
        <patternset refid="dist.sources.native"/>
      </zipfileset>
      <zipfileset dir="." prefix="${dist.name}" defaultexcludes="yes">
        <patternset refid="dist.sources.non.native"/>
      </zipfileset>
    </zip>
  </target>

  <!-- Create a zip of all resource files for translators -->
  <target name="pack-resources">
    <mkdir dir="${dist.dir}"/>
    <zip  destfile="${dist.dir}/resources.zip">
      <zipfileset dir="." defaultexcludes="yes">
        <patternset excludes="${src.dir}/examples/**" />
        <patternset includes="${src.dir}/**/*Resources.properties" />
        <patternset includes="${src.dir}/**/messages.properties" />
        <patternset includes="${src.dir}/**/i18nedit.properties" />
      </zipfileset>
    </zip>
  </target>

<!--
    Utility target to create MD5 checksums in standard format (with *filename)
    Usage:
    <antcall target="_hash">
        <param name="path" value="archive.jar|zip|gz"/>
    </antcall>
-->

  <target name="_hash" unless="hash.skip">
    <echo message="Creating MD5 for ${path}"/>
    <basename property="_base" file="${path}"/>
    <checksum algorithm="MD5" file="${path}" property="md5"/>
    <echo message="${md5} *${_base}" file="${path}.md5"/>
    <echo message="Creating SHA-512 for ${path}"/>
    <checksum algorithm="SHA-512" file="${path}" property="sha512"/>
    <echo message="${sha512} *${_base}" file="${path}.sha512"/>
  </target>

  <!--
  Clean-docs and clean-apidocs can be used to empty the docs or docs/api directories.
  This should be done before regenerating the documents for a release so that any obsolete files are detected.
  -->
  <target name="clean-docs">
    <delete>
      <fileset dir="${dest.docs}" excludes=".svn/** api/**"/>
    </delete>
  </target>

  <!-- Use this before running docs-print to ensure image files are synchronised -->
  <target name="clean-docs-images">
    <delete failonerror="false">
      <fileset dir="${dest.docs}/images" excludes=".svn/**"/>
    </delete>
  </target>

  <target name="clean-apidocs">
    <delete failonerror="false">
      <fileset dir="${dest.docs.api}" excludes=".svn/**" />
    </delete>
  </target>

  <target name="clean" description="Clean up to force a build from source.">
    <!-- Unfortunately Ant reports failure if a directory does not exist -->
    <delete quiet="false" failonerror="false">
      <fileset dir="${dest.jar.jmeter}" includes="ApacheJMeter.jar"/>
      <fileset dir="${lib.dir}" includes="jorphan.jar"/>
      <fileset dir="${lib.dir}" includes="bshclient.jar"/>
      <fileset dir="${dest.jar}" includes="*.jar"/>
      <fileset dir="${build.dir}"/>
      <fileset dir="${dest.printable_docs}"/>
      <fileset dir="${dist.dir}"/>
    </delete>
  </target>

  <target name="clean-dist" description="Clean up dist directory.">
    <delete quiet="true">
      <fileset dir="${dist.dir}"/>
    </delete>
  </target>

  <target name="docs-api" description="Generate the API documentation.">
    <available property="jdk1.8+" classname="java.util.function.Consumer"/>
    <fail unless="jdk1.8+"
          message="Must use Java 8 or later for creating the Javadocs"/>
    <tstamp>
      <!-- Used to ensure end-year is up to date -->
      <format property="THISYEAR" pattern="yyyy"/>
    </tstamp>

    <!-- JMeter Javadoc version (own variable is used so can be overridden independently) -->
    <property name="docversion" value="${jmeter.version}"/>

    <mkdir dir="${dest.docs.api}"/>
    <delete quiet="true">
      <fileset dir="${dest.docs.api}" includes="**/*.html"/>
    </delete>
    <echo level="info">Updating overview to ${docversion}</echo>
    <replaceregexp match="version [^\s]+"
                 encoding="${encoding}"
                 replace="version ${docversion}"
                 flags="g" byline="true">
      <fileset dir="${src.docs}" includes="overview.html" />
    </replaceregexp>
    <javadoc
      sourcepathref="srcpaths"
      overview="${src.docs}/overview.html"
      additionalparam="-breakiterator -notimestamp"
      destdir="${dest.docs.api}"
      encoding="${javadoc.encoding}"
      verbose="false"
      protected="yes"
      version="yes"
      doctitle="Apache JMeter API"
      windowtitle="Apache JMeter API"
      header="&lt;b&gt;Apache JMeter&lt;/b&gt;"
      bottom="Copyright &amp;#xA9; 1998-${THISYEAR} Apache Software Foundation. All Rights Reserved."
      packagenames="org.apache.jmeter.*,org.apache.jorphan.*"
      excludepackagenames="org.apache.jorphan.timer">
      <classpath>
        <path refid="classpath"/>
        <path refid="logging.classpath"/>
      </classpath>
      <link href="http://docs.oracle.com/javase/8/docs/api/"/>
    </javadoc>
    <!-- No need for Javadoc patch (CVE-2013-1571) now we are using Java 8 minimum -->
  </target>

  <!--
    Run Doccheck: See http://java.sun.com/j2se/javadoc/doccheck/docs/DocCheck.html
    and http://java.sun.com/j2se/javadoc/doccheck/
    Download the doclet, and put the jar in lib/opt.
    Output is in reports/ directory
  -->
  <target name="docs-check">
    <javadoc sourcepathref="srcpaths"
             destdir="reports"
             docletpath="${lib.opt}/doccheck.jar"
             packagenames="org.apache.jmeter.*,org.apache.jorphan.*"
             excludepackagenames="org.apache.jmeter.util.keystore,org.apache.jorphan.timer">
      <classpath refid="classpath"/>
      <doclet name="com.sun.tools.doclets.doccheck.DocCheck">
        <!--
            -execDepth: 1=org.* 2=org.apache.* 3+=org.apache.jmeter.*
            -evident does not seem to work
         -->
        <param name="-execDepth" value="3"/>
        <param name="-evident" value="4"/>
      </doclet>
    </javadoc>
  </target>

  <target name="docs-site" depends="init-docs" description="Generate browsable HTML documentation in web-site format.">
    <mkdir dir="${dest.docs}" />
    <!-- The extending pages are rather out of date (and not linked from elsewhere) -->
    <xslt style="xdocs/stylesheets/website-style.xsl" basedir="${src.docs}" destdir="${dest.docs}"
      force="${docs.force}" excludes="extending.xml" includes="*.xml">
      <param name="relative-path" expression="." />
      <param name="subdir" expression="" />
      <param name="year" expression="${year}" />
    </xslt>
    <xslt style="xdocs/stylesheets/website-style.xsl" basedir="${src.docs}/usermanual" destdir="${dest.docs}/usermanual"
      force="${docs.force}" includes="*.xml">
      <param name="relative-path" expression=".." />
      <param name="subdir" expression="usermanual" />
      <param name="year" expression="${year}" />
    </xslt>
    <xslt style="xdocs/stylesheets/website-style.xsl" basedir="${src.docs}/localising" destdir="${dest.docs}/localising"
      force="${docs.force}" includes="*.xml">
      <param name="relative-path" expression=".." />
      <param name="subdir" expression="usermanual" />
      <param name="year" expression="${year}" />
    </xslt>
    <copy todir="${dest.docs}/images" overwrite="${docs.force}">
      <fileset dir="${src.images}" />
    </copy>
    <copy todir="${dest.docs}/css" overwrite="${docs.force}">
      <fileset dir="${src.css}"/>
    </copy>
    <!--
    Note: it's vital that the Javadoc files are excluded from any fixes applied here.
    Any fixes to Javadoc files need to be done in the docs-api target only.
    Otherwise the output from the build will depend on which is done first.
    -->
    <echo level="info">Fixing EOL</echo>
    <fixcrlf encoding="utf-8" srcdir="${dest.docs}/" includes="**/*.html" excludes="api/**" fixlast="false"/>
    <echo level="info">Removing unnecessary &lt;/br> tags</echo>
    <replace encoding="utf-8" dir="${dest.docs}/" includes="**/*.html" excludes="api/**" token="&lt;/br>" value=""/>
    <copy todir="${dest.docs}/demos">
      <fileset dir="${src.demos}"/>
    </copy>
    <copy todir="${dest.docs}/usermanual">
      <fileset file="${src.docs}/usermanual/*.pdf"/>
    </copy>
    <copy todir="${dest.docs}/extending">
      <fileset file="${src.docs}/extending/jmeter_tutorial.pdf"/>
    </copy>
    <copy todir="${dest.docs}/">
      <fileset file="${src.docs}/download_jmeter.cgi"/>
    </copy>
  </target>

  <target name="docs-printable" depends="init-docs" if="AnakiaTask.present" description="Generate printable HTML documentation.">
    <taskdef name="anakia" classpathref="anakia.classpath" classname="org.apache.velocity.anakia.AnakiaTask"/>
    <!-- The extending pages are rather out of date (and not linked from elsewhere) -->
    <anakia basedir="${src.docs}" destdir="${dest.printable_docs}/" extension=".html" style="${eclipse.anakia}/xdocs/stylesheets/site_printable.vsl" projectFile="./stylesheets/printable_project.xml"
        excludes="**/stylesheets/** extending.xml extending/*.xml"
        includes="**/*.xml" lastModifiedCheck="${anakia.lastModifiedCheck}" velocityPropertiesFile="${src.docs}/velocity.properties"/>
    <echo level="info">Fixing EOL</echo>
    <fixcrlf encoding="utf-8" srcdir="${dest.printable_docs}/" includes="**/*.html" fixlast="false"/>
    <echo level="info">Removing unnecessary &lt;/br> tags</echo>
    <replace encoding="utf-8" dir="${dest.printable_docs}/" includes="**/*.html" token="&lt;/br>" value=""/>
    <!--
    Share images with non-printable version
    Means printable version won't work on web-site
    -->
    <echo level="info">Copying files</echo>
    <copy todir="${dest.docs}/css">
      <fileset dir="${src.css}"/>
    </copy>
    <copy todir="${dest.docs}/images">
      <fileset dir="${src.images}" />
    </copy>
    <copy todir="${dest.printable_docs}/demos">
      <fileset dir="${src.demos}"/>
    </copy>
    <copy todir="${dest.printable_docs}/usermanual">
        <fileset file="${src.docs}/usermanual/*.pdf"/>
    </copy>
    <copy todir="${dest.printable_docs}/extending">
      <fileset file="${src.docs}/extending/jmeter_tutorial.pdf"/>
    </copy>
  </target>

  <target name="test" depends="_test,_allbatchtests"
    description="Run tests (use -Djava.awt.headless=true on systems without graphic displays)"/>

  <target name="test-both" depends="test-headless,test-headed"/>

  <target name="test-headless" depends="compile-tests">
    <antcall target="_test">
      <param name="test.headless" value="true"/>
    </antcall>
  </target>

  <target name="test-headed" depends="compile-tests">
    <antcall target="_test">
      <param name="test.headless" value="false"/>
    </antcall>
  </target>

  <target name="batchtestserver" description="Run the batch test using client-server mode">
    <property name="batchtestserver.out" location="${basedir}/bin"/>
    <property name="batchtestserver.log" value="BatchTestServer.log"/>
    <!-- rmi_force_localhost is used by the Travis build -->
    <condition property="rmi_hostname_option" value="-Ddummy=true">
      <not><isset property="rmi_force_localhost"/></not>
    </condition>
    <condition property="rmi_hostname_option" value="-Djava.rmi.server.hostname=localhost">
      <isset property="rmi_force_localhost"/>
    </condition>
    <condition property="jacoco_params" value="${jacocoagent}" else="-Djacoco_dummy=">
      <isset property="jacocoagent"/>
    </condition>
    <tstamp>
      <!-- Use variable port to help avoid clashes on CI servers -->
      <format property="rmi_port" pattern="2SSS"/>
    </tstamp>
    <parallel>
      <daemons>
        <java taskname="server" classname="org.apache.jmeter.NewDriver" fork="yes" dir="${batchtestserver.out}">
          <classpath>
            <fileset dir="${dest.jar.jmeter}" includes="*.jar"/>
            <fileset dir="${dest.jar}" includes="*.jar"/>
            <path refid="classpath"/>
            <path refid="logging.classpath"/>
          </classpath>
          <jvmarg value="--add-modules" if:set="java9" />
          <jvmarg value="java.activation" if:set="java9" />
          <jvmarg value="${jacoco_params}batchtest:daemon:java(server)"/>
          <sysproperty key="java.awt.headless" value="true"/>
          <!-- Bug 59723 -->
          <!-- pick up default properties -->
          <arg value="-pjmeter.properties"/>
          <!-- reset other parameters -->
          <arg value="-qtestfiles/jmeter-batch.properties"/>
          <arg value="-i"/>
          <arg value="testfiles/log4j2-batch.xml"/>
          <arg value="-j"/>
          <arg value="${batchtestserver.out}/${batchtestserver.log}"/>
          <arg value="-Dserver_port=${rmi_port}"/>
          <arg value="-s"/>
          <arg value="-Jserver.exitaftertest=true"/>
          <arg value="${rmi_hostname_option}"/>
        </java>
      </daemons>
      <sequential>
        <!-- Increase as necessary to ensure server has time to start -->
        <sleep seconds="2"/>
        <antcall target="batchtest">
          <param name="remote" value="-Rlocalhost:${rmi_port}"/>
          <param name="taskname" value="client"/>
          <!-- Default the test name so we can override with a parameter -->
        </antcall>
      </sequential>
    </parallel>
    <!-- Show the log file -->
    <concat>
      <filelist dir="${batchtestserver.out}" files="${batchtestserver.log}" />
    </concat>

    <local         name="BatchTestLocalServer.len"/>
    <condition property="BatchTestLocalServer.len">
      <length file="${batchtestserver.out}/${batchtestserver.log}" when="equal" length="0" />
    </condition>
    <fail unless="BatchTestLocalServer.len">
        Error detected in server log file. See above.
    </fail>

    <delete>
      <fileset dir="${batchtestserver.out}">
        <include name="${batchtestserver.log}"/>
      </fileset>
     </delete>
  </target>

  <target name="batchtest" description="Run the batch test and compare output files" unless="${skip.batchtest}">

    <!-- will be overwritten by antcall parameters -->
    <property name="taskname" value="jmeter"/>
    <property name="remote" value="-X"/>
    <property name="batchtest.ignoreErrorLogs" value="false" />
    <property name="batchtest.inp" location="${basedir}/bin/testfiles"/>
    <property name="batchtest.out" location="${basedir}/bin"/>
    <property name="batchtest.name" value="BatchTestLocal"/>
    <property name="batchtest.jmx" value="${batchtest.name}.jmx"/>
    <!--
         Allow variable to be set on the command line
         Cannot omit value because that causes a warning message
     -->
    <property name="batchtest.variable" value="dummy"/>
    <property name="batchtest.value" value="dummy"/>

    <!-- Fix the EOL in case the file was derived from the "wrong" archive type -->
    <fixcrlf encoding="${encoding}" srcdir="${batchtest.inp}" includes="${batchtest.name}.csv"/>

    <echo level="info" message="Starting ${batchtest.name} with file ${batchtest.jmx} using ${remote} -J${batchtest.variable}=${batchtest.value}"/>

    <macrodef name="deleteworkfiles">
      <sequential>
        <delete>
          <fileset dir="${batchtest.out}">
            <include name="${batchtest.name}.csv"/>
            <include name="${batchtest.name}.xml"/>
            <include name="${batchtest.name}.log"/>
            <include name="${batchtest.name}.jtl"/>
            <!-- Allow for optional error files -->
            <include name="${batchtest.name}.err"/>
          </fileset>
        </delete>
      </sequential>
    </macrodef>

    <macrodef name="checkfile">
      <attribute name="type" default=""/>
      <attribute name="file"/>
      <sequential>
        <local name="found"/>
        <!--echo>Looking for @{file}</echo-->
        <available property="found" file="@{file}"/>
        <fail message="Cannot find @{type} file @{file}" unless="found"/>
      </sequential>
    </macrodef>

    <checkfile type="input" file="${batchtest.inp}${file.separator}${batchtest.name}.csv"/>
    <checkfile type="input" file="${batchtest.inp}${file.separator}${batchtest.name}.xml"/>

    <deleteworkfiles/>

    <condition property="jacoco_params" value="${jacocoagent}" else="-Djacoco_dummy=">
      <isset property="jacocoagent"/>
    </condition>

    <java taskname="${taskname}" classname="org.apache.jmeter.NewDriver" fork="yes" dir="${basedir}/bin">
      <classpath>
        <fileset dir="${dest.jar.jmeter}" includes="*.jar"/>
        <fileset dir="${dest.jar}" includes="*.jar"/>
        <path refid="classpath"/>
        <path refid="logging.classpath"/>
      </classpath>
      <jvmarg value="--add-modules" if:set="java9" />
      <jvmarg value="java.activation" if:set="java9" />
      <jvmarg value="${jacoco_params}batchtest:java(${taskname})"/>
      <!-- Detect if non-GUI runs OK headless by forcing it to try using non-headless mode -->
      <sysproperty key="user.language" value="en"/>
      <sysproperty key="user.region" value="US"/>
      <sysproperty key="java.awt.headless" value="false"/>
      <!-- Bug 59723 -->
      <!-- pick up default properties -->
      <arg value="-pjmeter.properties"/>
      <!-- reset other parameters -->
      <arg value="-qtestfiles/jmeter-batch.properties"/>
      <arg value="-n"/>
      <arg value="-ttestfiles/${batchtest.jmx}"/>
      <arg value="-i"/>
      <arg value="testfiles/log4j2-batch.xml"/>
      <arg value="-j"/>
      <arg value="${batchtest.name}.log"/>
      <arg value="-l"/>
      <arg value="${batchtest.name}.jtl"/>
      <arg value="${remote}"/>
      <!-- Check properties can be passed to local/remote tests -->
      <arg value="-Jmodule=Module"/>
      <arg value="-Gmodule=Module"/>
      <!-- Check property can be used for filenames in local/remote tests (no need to defined as -G) -->
      <arg value="-JCSVFILE=${batchtest.name}.csv"/>
      <arg value="-J${batchtest.variable}=${batchtest.value}"/>
    </java>

    <!-- Show the log file -->
    <concat>
      <filelist dir="${batchtest.out}" files="${batchtest.name}.log" />
    </concat>

    <checkfile type="output" file="${batchtest.out}${file.separator}${batchtest.name}.csv"/>
    <checkfile type="output" file="${batchtest.out}${file.separator}${batchtest.name}.xml"/>
    <checkfile type="output" file="${batchtest.out}${file.separator}${batchtest.name}.jtl"/>

    <local         name="BatchTestLocal.csv.OK"/>
    <local         name="file1.csv"/>
    <local         name="file2.csv"/>

    <loadfile property="file1.csv" srcFile="${batchtest.inp}/${batchtest.name}.csv"/>
    <loadfile property="file2.csv" srcFile="${batchtest.out}/${batchtest.name}.csv"/>
    <condition property="BatchTestLocal.csv.OK">
      <filesmatch file1="${batchtest.inp}/${batchtest.name}.csv" file2="${batchtest.out}/${batchtest.name}.csv"/>
    </condition>
    <fail unless="BatchTestLocal.csv.OK">
        CSV Files are not identical.
        ${batchtest.inp}${file.separator}${batchtest.name}.csv
        ${file1.csv}
        ${batchtest.out}${file.separator}${batchtest.name}.csv
        ${file2.csv}
    </fail>

    <local         name="BatchTestLocal.xml.OK"/>
    <local         name="file1.xml"/>
    <local         name="file2.xml"/>
    <loadfile property="file1.xml" srcFile="${batchtest.inp}/${batchtest.name}.xml"/>
    <loadfile property="file2.xml" srcFile="${batchtest.out}/${batchtest.name}.xml"/>
    <condition property="BatchTestLocal.xml.OK">
     <filesmatch file1="${batchtest.inp}/${batchtest.name}.xml" file2="${batchtest.out}/${batchtest.name}.xml"/>
    </condition>
    <fail unless="BatchTestLocal.xml.OK">
        XML Files are not identical.
        ${batchtest.inp}${file.separator}${batchtest.name}.xml
        ${file1.xml}
        ${batchtest.out}${file.separator}${batchtest.name}.xml
        ${file2.xml}
    </fail>

    <echo level="info">${batchtest.name} output files compared OK</echo>

    <local         name="BatchTestLocal.len"/>
    <!-- We define "BatchTestLocal.len" property only if log file is empty
      or  batchtest.ignoreErrorLogs is false
    -->
    <condition property="BatchTestLocal.len">
        <or>
          <length file="${batchtest.out}/${batchtest.name}.log" when="equal" length="0" />
          <equals arg1="${batchtest.ignoreErrorLogs}" arg2="true" casesensitive="true"/>
        </or>
    </condition>

    <fail unless="BatchTestLocal.len">
        Error detected in log file. See above.
    </fail>

    <deleteworkfiles/>

  </target>

  <!-- Additional test scripts -->
  <target name="batch_scripts">
    <antcall target="batchtest">
      <param name="batchtest.name" value="HTMLParserTestFile_2"/>
      <param name="batchtest.jmx" value="HTMLParserTestFile_2.jmx"/>
    </antcall>
  <!-- Disable Test which seems wrong -->
  <!--
    <antcall target="batchtest">
      Using the same module controller name in command line mode causes NPE
      <param name="batchtest.name" value="Bug47165"/>
      <param name="batchtest.jmx" value="Bug47165.jmx"/>
    </antcall>
  -->

    <antcall target="batchtest">
      <!-- variable in IPSource failed HTTP request if "Concurrent Pool Size" is enabled -->
      <!-- N.B. requires access to jmeter.apache.org -->
      <param name="batchtest.name" value="Bug52310"/>
      <param name="batchtest.jmx" value="Bug52310.jmx"/>
      <param name="skip.batchtest" value="${skip.bug52310}" />
    </antcall>
    <antcall target="batchtest">
      <!-- Option Start Next Loop in Thread Group does not mark parent Transaction Sampler in error when an error occurs -->
      <param name="batchtest.name" value="Bug52968"/>
      <param name="batchtest.jmx" value="Bug52968.jmx"/>
    </antcall>

    <antcall target="batchtest">
      <!-- IncludeController : NullPointerException loading script in non-GUI mode if Includers use same element name -->
      <param name="batchtest.name" value="Bug50898"/>
      <param name="batchtest.jmx" value="Bug50898.jmx"/>
    </antcall>

    <antcall target="batchtest">
      <!-- Foreach works incorrectly with indexes on subsequent iterations -->
      <param name="batchtest.name" value="Bug56243"/>
      <param name="batchtest.jmx" value="Bug56243.jmx"/>
    </antcall>

    <antcall target="batchtest">
      <!-- ArrayIndexOutOfBoundsException if "sample_variable" is set in client but not server -->
      <!-- This is unaffected by the bug; it just checks the script works OK in local mode -->
      <param name="batchtest.name" value="Bug54685"/>
      <param name="batchtest.jmx" value="Bug54685.jmx"/>
      <param name="batchtest.variable" value="sample_variables"/>
      <param name="batchtest.value" value="REFERENCE,JSESSIONID"/>
    </antcall>

    <antcall target="batchtest">
      <!--   StackOverflowError with ModuleController in Non-GUI mode if its name is the same as the target node -->
      <param name="batchtest.name" value="Bug55375"/>
      <param name="batchtest.jmx" value="Bug55375.jmx"/>
    </antcall>

    <antcall target="batchtestserver">
      <!-- ArrayIndexOutOfBoundsException if "sample_variable" is set in client but not server -->
      <!-- This is the actual test -->
      <param name="batchtest.name" value="Bug54685"/>
      <param name="batchtest.jmx" value="Bug54685.jmx"/>
      <param name="batchtest.variable" value="sample_variables"/>
      <param name="batchtest.value" value="REFERENCE,JSESSIONID"/>
    </antcall>

    <antcall target="batchtest">
      <param name="batchtest.name" value="Bug56811"/>
      <param name="batchtest.jmx" value="Bug56811.jmx"/>
    </antcall>

    <antcall target="batchtest">
      <param name="batchtest.name" value="TEST_HTTPS"/>
      <param name="batchtest.jmx" value="TEST_HTTPS.jmx"/>
      <param name="skip.batchtest" value="${skip.test_https}" />
    </antcall>

    <antcall target="batchtest">
      <param name="batchtest.name" value="TestCookieManager"/>
      <param name="batchtest.jmx" value="TestCookieManager.jmx"/>
    </antcall>

    <antcall target="batchtest">
      <param name="batchtest.name" value="TCP_TESTS"/>
      <param name="batchtest.jmx" value="TCP_TESTS.jmx"/>
      <param name="batchtest.ignoreErrorLogs" value="true" />
    </antcall>

    <antcall target="batchtest">
      <param name="batchtest.name" value="JDBC_TESTS"/>
      <param name="batchtest.jmx" value="JDBC_TESTS.jmx"/>
      <param name="batchtest.ignoreErrorLogs" value="true" />
    </antcall>

    <antcall target="batchtest">
      <param name="batchtest.name" value="JMS_TESTS"/>
      <param name="batchtest.jmx" value="JMS_TESTS.jmx"/>
      <param name="batchtest.ignoreErrorLogs" value="true" />
    </antcall>

    <antcall target="batchtest">
      <param name="batchtest.name" value="OS_TESTS"/>
      <param name="batchtest.jmx" value="OS_TESTS.jmx"/>
    </antcall>

    <antcall target="batchtest">
      <param name="batchtest.name" value="FTP_TESTS"/>
      <param name="batchtest.jmx" value="FTP_TESTS.jmx"/>
      <param name="batchtest.ignoreErrorLogs" value="true" />
    </antcall>

    <antcall target="batchtest">
      <param name="batchtest.name" value="Bug60607"/>
      <param name="batchtest.jmx" value="Bug60607.jmx"/>
      <param name="skip.batchtest" value="${skip.bug60607}" />
    </antcall>

    <antcall target="batchtest">
      <param name="batchtest.name" value="SlowCharsFeature_HttpClient4"/>
      <param name="batchtest.jmx" value="SlowCharsFeature.jmx"/>
      <param name="skip.batchtest" value="${skip.batchtest_SlowCharsFeature}" />
    </antcall>

    <antcall target="batchtest">
      <param name="batchtest.name" value="SlowCharsFeature_Java"/>
      <param name="batchtest.jmx" value="SlowCharsFeature.jmx"/>
      <param name="batchtest.variable" value="jmeter.httpsampler"/>
      <param name="batchtest.value" value="Java"/>
      <param name="skip.batchtest" value="${skip.batchtest_SlowCharsFeature}" />
    </antcall>

    <antcall target="batchtest">
      <param name="batchtest.name" value="Http4ImplPreemptiveBasicAuth"/>
      <param name="batchtest.jmx" value="Http4ImplPreemptiveBasicAuth.jmx"/>
      <param name="skip.batchtest" value="${skip.batchtest_Http4ImplPreemptiveBasicAuth}" />
    </antcall>

    <antcall target="batchtest">
      <param name="batchtest.name" value="Http4ImplPreemptiveBasicAuth"/>
      <param name="batchtest.jmx" value="Http4ImplPreemptiveBasicAuth.jmx"/>
      <param name="batchtest.variable" value="jmeter.httpsampler"/>
      <param name="batchtest.value" value="Java"/>
      <param name="skip.batchtest" value="${skip.batchtest_Http4ImplPreemptiveBasicAuth}" />
    </antcall>

    <antcall target="batchtest">
      <param name="batchtest.name" value="TestKeepAlive"/>
      <param name="batchtest.jmx" value="TestKeepAlive.jmx"/>
      <param name="skip.batchtest" value="${skip.batchtest_TestKeepAlive}" />
    </antcall>

    <antcall target="batchtest">
       <param name="batchtest.name" value="ResponseDecompression"/>
       <param name="batchtest.jmx" value="ResponseDecompression.jmx"/>
       <param name="skip.batchtest" value="${skip.batchtest_ResponseDecompression}" />
    </antcall>

    <antcall target="batchtest">
      <param name="batchtest.name" value="TestHeaderManager"/>
      <param name="batchtest.jmx" value="TestHeaderManager.jmx"/>
    </antcall>

    <antcall target="batchtest">
      <param name="batchtest.name" value="TestHeaderManager"/>
      <param name="batchtest.jmx" value="TestHeaderManager.jmx"/>
      <param name="batchtest.variable" value="jmeter.httpsampler"/>
      <param name="batchtest.value" value="Java"/>
    </antcall>

    <antcall target="batchtest">
      <param name="batchtest.name" value="TEST_HTTP_HttpClient4"/>
      <param name="batchtest.jmx" value="TEST_HTTP.jmx"/>
      <param name="batchtest.variable" value="jmeter.httpsampler"/>
      <param name="batchtest.value" value="HttpClient4"/>
      <param name="skip.batchtest" value="${skip.test_http}" />
    </antcall>

    <antcall target="batchtest">
      <param name="batchtest.name" value="TEST_HTTP_Java"/>
      <param name="batchtest.jmx" value="TEST_HTTP.jmx"/>
      <param name="batchtest.variable" value="jmeter.httpsampler"/>
      <param name="batchtest.value" value="Java"/>
      <!-- This test contains a Redirection loop that leads to an error -->
      <param name="batchtest.ignoreErrorLogs" value="true" />
      <param name="skip.batchtest" value="${skip.test_http}" />
    </antcall>

    <antcall target="batchtest">
      <param name="batchtest.name" value="TestSchedulerWithTimer"/>
      <param name="batchtest.jmx" value="TestSchedulerWithTimer.jmx"/>
    </antcall>
  </target>

  <!-- Run all batch tests; used by test target -->
  <target name="_allbatchtests" depends="batchtest,batch_scripts">
  </target>

   <!-- Generic test target, not intended to be called directly -->
   <target name="_test" depends="compile-tests,package">
   <!--
   The property java.awt.headless is not automatically passed on,
   because the tests are run in a separate JVM from the build.

   It is assumed that Gump sets java.awt.headless if required.

   Set test.headless from the java.awt property, if that
   is defined, otherwise it us set to "".
   N.B. if test.headless is already set, it will not be changed
   This allows the property to be over-ridden by test-headless etc.
   -->
    <condition property="test.headless" value="${java.awt.headless}">
      <isset property="java.awt.headless"/>
    </condition>
     <!-- make sure test.headless is set to something -->
     <condition property="test.headless" value="">
      <not><isset property="java.awt.headless"/></not>
     </condition>

   <!-- set build.test.gump to build.test if not already set -->
    <condition property="build.test.gump" value="${build.test}">
      <not><isset property="build.test.gump"/></not>
    </condition>
    <echo level="info">
   gump.run = ${gump.run}
   java.awt.headless = ${java.awt.headless}
   test.headless = ${test.headless}
   user.dir = ${user.dir}
   basedir = ${basedir}
   test dir = ${build.test}
   test dir gump = ${build.test.gump}
   testsaveservice.saveout = ${testsaveservice.saveout}
   test.encoding = ${test.encoding}
    </echo>
    <delete quiet="true">
      <fileset dir="${basedir}/bin/testfiles" includes="*.jmx.out"/>
    </delete>
    <condition property="jacoco_params" value="${jacocoagent}" else="-Djacoco_dummy=">
      <isset property="jacocoagent"/>
    </condition>
    <!-- fork="yes" is required or dir attribute is ignored -->
    <java classname="org.apache.jorphan.test.AllTests" fork="yes" failonerror="true" dir="${basedir}/bin">
      <classpath>
        <fileset dir="${dest.jar.jmeter}" includes="ApacheJMeter.jar"/>
        <fileset dir="${dest.jar}" includes="*.jar"/>
        <pathelement location="${build.test}"/>
        <pathelement location="${build.test-res}"/>
        <path refid="classpath"/>
        <path refid="logging.classpath"/>
      </classpath>
      <jvmarg value="--add-modules" if:set="java9" />
      <jvmarg value="java.activation" if:set="java9" />
      <jvmarg value="-server"/>
      <jvmarg value="${jacoco_params}_test:java"/>
      <jvmarg value="-Dfile.encoding=${test.encoding}"/>
      <sysproperty key="java.awt.headless" value="${test.headless}"/>
      <sysproperty key="testsaveservice.saveout" value="${testsaveservice.saveout}" />
      <sysproperty key="gump.run" value="${gump.run}" />
      <sysproperty key="log4j.configurationFile" value="${basedir}/bin/log4j2.xml" />
      <sysproperty key="skip.test_TestDNSCacheManager.testWithCustomResolverAnd1Server"
        value="${skip.test_TestDNSCacheManager.testWithCustomResolverAnd1Server}" />
      <arg value="${build.test}"/>
      <arg value="${basedir}/bin/jmeter.properties"/>
      <arg value="org.apache.jmeter.util.JMeterUtils"/>
    </java>
  </target>

  <!--
    In order to run JUnit, both junit.jar and optional.jar need to be on the Ant classpath
    optional.jar is normally found in ANT_HOME/lib
  -->
  <target name="junit"  depends="compile-tests"
    description="Run individual JUnit test (-Dtest.case=org.apache.jorphan.test.AllTests) (-Dtest.format=plain) (-Dtest.showoutput=true)">
    <mkdir dir="reports"/>
    <property name="test.format" value="plain"/>
    <property name="test.case" value="org.apache.jorphan.test.AllTests"/>
    <property name="test.showoutput" value="false"/>
    <condition property="jacoco_params" value="${jacocoagent}" else="-Djacoco_dummy=">
      <isset property="jacocoagent"/>
    </condition>
    <junit fork="true"
           dir="${basedir}/bin"
           showoutput="${test.showoutput}"
           printsummary="on">
      <formatter type="${test.format}" usefile="yes"/>
      <formatter type="xml"/>
      <jvmarg value="${jacoco_params}run_gui:junit"/>
      <jvmarg value="-Dfile.encoding=${test.encoding}"/>
      <!-- Allow headless to be passed in -->
      <jvmarg value="-Djava.awt.headless=${java.awt.headless}"/>
      <classpath>
        <fileset dir="${dest.jar}" includes="*.jar"/>
        <pathelement location="${build.test}"/>
        <path refid="classpath"/>
        <path refid="logging.classpath"/>
      </classpath>
      <test name="${test.case}" todir="reports"/>
    </junit>
  </target>

  <target name="complete-junit"  depends="compile-tests"
    description="Run individual JUnit test (-Dtest.case=org.apache.jorphan.test.AllTests) (-Dtest.format=plain) (-Dtest.showoutput=true)"
    xmlns:jacoco="antlib:org.jacoco.ant">
  <mkdir dir="reports"/>
  <property name="test.format" value="plain"/>
  <property name="test.case" value="org.apache.jorphan.test.AllTests"/>
  <property name="test.showoutput" value="false"/>
  <taskdef uri="antlib:org.jacoco.ant" resource="org/jacoco/ant/antlib.xml">
    <classpath refid="sonar.classpath" />
  </taskdef>
  <jacoco:coverage destfile="reports/jacoco.exec">
  <junit fork="true"
      dir="${basedir}/bin"
      showoutput="${test.showoutput}"
      printsummary="on">
    <formatter type="${test.format}" usefile="yes"/>
    <formatter type="xml"/>
    <jvmarg value="-Dfile.encoding=${test.encoding}"/>
    <!-- Allow headless to be passed in -->
    <jvmarg value="-Djava.awt.headless=${java.awt.headless}"/>
    <sysproperty key="log4j.configurationFile" value="${basedir}/bin/log4j2.xml" />
    <classpath>
      <fileset dir="${dest.jar}" includes="*.jar"/>
      <pathelement location="${build.test}"/>
      <pathelement location="${build.test-res}"/>
      <path refid="classpath"/>
      <path refid="logging.classpath"/>
    </classpath>
    <batchtest todir="reports" skipNonTests="true">
        <fileset dir="${src.test}">
            <include name="**/*Test*.java" />
            <exclude name="**/AllTests.java" />
        </fileset>
    </batchtest>
  </junit>
  </jacoco:coverage>
  </target>

  <!-- Utility target to collate reports -->
  <target name="junitreport">
    <mkdir dir="reports"/>
    <junitreport todir="reports">
      <fileset dir="reports">
        <include name="TEST-*.xml"/>
      </fileset>
      <report format="frames" todir="reports"/>
    </junitreport>
  </target>

  <target name="generator_jar" depends="compile-tests" description="Create the test tree generator jar">
    <jar jarfile="${dest.jar}/ApacheJMeter_generator.jar"
         manifest="${build.dir}/MANIFEST_BIN.MF">
      <zipfileset file="${resources.meta-inf}/default.notice"
         fullpath="META-INF/NOTICE" />
      <zipfileset file="${resources.meta-inf}/default.license"
         fullpath="META-INF/LICENSE" />
      <fileset dir="${build.test}" includes="**/GenerateTreeGui*.class"/>
    </jar>
  </target>

  <target name="svnCheck" description="Use SVN to get the current revision" unless="disable-svnCheck">
    <exec executable="svn" logerror="true" outputproperty="svn.exec.result" failonerror="true" failifexecutionfails="true">
      <arg line="info"/>
    </exec>
    <loadresource property="svn.revision">
      <string value="${svn.exec.result}"/>
      <filterchain>
        <linecontains>
          <contains value="Last Changed Rev: "/>
        </linecontains>
        <tokenfilter>
            <!-- Remove all but the revision number -->
            <replaceregex pattern=".*: " replace=""/>
        </tokenfilter>
        <striplinebreaks/>
      </filterchain>
    </loadresource>
    <echo level="info" message="svn.revision=${svn.revision}"/>
  </target>

  <!-- Macro is needed to be able to perform indirect evaluation of property names -->
  <macrodef name="process_jarfile">
    <attribute name="jarname"/>
    <attribute name="dest.dir" default="${lib.dir}"/>
    <sequential>
      <!-- Call all possible targets; these are only executed if the appropriate property is set -->
      <antcall target="_check_exists">
        <param name="file" value="@{dest.dir}/${@{jarname}.jar}"/>
        <param name="loc" value="${@{jarname}.loc}"/>
        <param name="jar" value="${@{jarname}.jar}"/>
        <param name="path" value="@{dest.dir}"/>
        <param name="md5"  value="${@{jarname}.md5}"/>
        <param name="_checkMD5" value="true"/>
      </antcall>
      <antcall target="_check_jarfile">
        <param name="loc" value="${@{jarname}.loc}"/>
        <param name="jar" value="${@{jarname}.jar}"/>
        <param name="path" value="@{dest.dir}"/>
        <param name="md5"  value="${@{jarname}.md5}"/>
        <param name="_checkMD5" value="true"/>
        <param name="zip" value="${@{jarname}.zip}"/>
        <param name="ent" value="${@{jarname}.ent}"/>
        <param name="zipprop" value="@{jarname}.zip"/>
      </antcall>
    </sequential>
  </macrodef>

  <!-- Check if jarfile exists, and set properties for calling zip or jar download -->
  <target name="_check_jarfile" if="_get_file">
    <!-- Check if file exists -->
    <fail message="Error in build file or calling sequence" if="file.exists"/>
    <echo level="info">Checking ${jar}</echo>
    <available file="${path}/${jar}" property="file.exists"/>
    <condition property="_get_zipfile">
      <isset property="${zipprop}"/>
    </condition>
    <condition property="_get_jarfile">
      <not>
        <isset property="${zipprop}"/>
      </not>
    </condition>
    <!-- Delete all but the desired version of the file -->
    <loadresource property="wildCard">
      <propertyresource name="jar"/>
      <filterchain>
        <tokenfilter>
          <filetokenizer/>
          <!-- Replace version with a wildcard. e.g, foo-1.2.3.jar or foo-1.2.3.RELEASE.jar to foo-*.jar -->
          <replaceregex pattern="-(\d+\.){2,}([A-Za-z]+\.)?(jar|zip)" replace="-*\2"/>
        </tokenfilter>
      </filterchain>
    </loadresource>
    <echo level="info" message="Deleting ${wildCard} (excluding ${jar})"/>
    <delete verbose="true">
      <!-- Unfortunately commons-jexl jars don't have unique prefixes -->
      <fileset dir="${path}" includes="${wildCard}" excludes="${jar} commons-jexl-*"/>
    </delete>
    <!-- Emulate conditional execution; targets use if/unless to suppress execution -->
    <antcall target="_get_jarfile"/>
    <antcall target="_get_zipfile"/>
  </target>

  <!-- Get a zip file and unpack it -->
  <target name="_get_zipfile" if="_get_zipfile" unless="file.exists" depends="setproxy">
    <get src="${loc}/${zip}"
         dest="${build.dir}/${zip}"
         usetimestamp="true" ignoreerrors="false"/>
    <unzip dest="${build.dir}" src="${build.dir}/${zip}">
      <patternset>
        <include name="**/${ent}"/>
      </patternset>
      <!-- This requires Ant 1.7.0 or later -->
      <mapper type="flatten"/>
    </unzip>
    <antcall target="_checkMD5">
      <param name="file" value="${ent}"/>
      <param name="path" value="${build.dir}"/>
      <param name="md5"  value="${md5}"/>
    </antcall>
    <move preservelastmodified="true" overwrite="true"
          file="${build.dir}/${ent}" tofile="${path}/${jar}" verbose="true"/>
  </target>

  <!-- Download a jar file and check its hash; if correct, move to correct directory -->
  <target name="_get_jarfile" if="_get_jarfile" unless="file.exists" depends="setproxy">
    <echo message="Fetching: ${path}/${jar}" level="info"/>
    <get src="${loc}/${jar}"
         dest="${build.dir}/${jar}"
         usetimestamp="false" ignoreerrors="false"/>
    <antcall target="_checkMD5">
      <param name="file" value="${jar}"/>
      <param name="path" value="${build.dir}"/>
      <param name="md5"  value="${md5}"/>
    </antcall>
    <move preservelastmodified="true" overwrite="true"
          file="${build.dir}/${jar}" tofile="${path}/${jar}" verbose="true"/>
  </target>

  <!-- Ant subroutine, required to localise MD5OK property -->
  <target name="_checkMD5" if="_checkMD5">
    <!--
    @param path - location of file
    @param file - file name
    -->
    <checksum algorithm="MD5" file="${path}/${file}" property="MD5"/>
    <condition property="MD5OK">
      <equals arg1="${MD5}" arg2="${md5}" casesensitive="false"/>
    </condition>
    <fail unless="MD5OK">Bad Checksum: for ${file}
        expected ${md5}
        actual   ${MD5}</fail>
    <echo level="info" message="Checksum OK: ${file}"/>
  </target>

  <!--
    Generic target to process all external jars.
    The "process_jarfile" macro resolves the properties that begin with the jarname
    and calls all the possible targets. The targets use "if" and "unless" to provide
    conditional execution (it would be a lot easier if antcall supported if/unless).
  -->
  <target name="_process_all_jars">
    <process_jarfile jarname="accessors-smart"/>
    <process_jarfile jarname="apache-bsf"/>
    <process_jarfile jarname="asm"/>
    <process_jarfile jarname="bcmail" dest.dir="${lib.api}"/>
    <process_jarfile jarname="bcprov" dest.dir="${lib.api}"/>
    <process_jarfile jarname="bcpkix" dest.dir="${lib.api}"/>
    <process_jarfile jarname="beanshell"/>
    <process_jarfile jarname="dec"/>
    <process_jarfile jarname="caffeine"/>
    <process_jarfile jarname="commons-codec"/>
    <process_jarfile jarname="commons-collections"/>
    <process_jarfile jarname="commons-dbcp2"/>
    <process_jarfile jarname="commons-io"/>
    <process_jarfile jarname="commons-jexl2"/>
    <process_jarfile jarname="commons-jexl3"/>
    <process_jarfile jarname="commons-lang3"/>
    <process_jarfile jarname="commons-math3"/>
    <process_jarfile jarname="commons-net"/>
    <process_jarfile jarname="commons-pool2"/>
    <process_jarfile jarname="darcula"/>
    <process_jarfile jarname="dnsjava"/>
    <process_jarfile jarname="freemarker"/>
    <process_jarfile jarname="groovy-all"/>
    <process_jarfile jarname="hamcrest-core"/>
    <process_jarfile jarname="hamcrest-date"/>
    <process_jarfile jarname="httpclient"/>
    <process_jarfile jarname="httpasyncclient"/>
    <process_jarfile jarname="httpcore"/>
    <process_jarfile jarname="httpcore-nio"/>
    <process_jarfile jarname="httpmime"/>
    <process_jarfile jarname="jakarta-oro"/>
    <process_jarfile jarname="javamail"/>
    <process_jarfile jarname="jcharts"/>
    <process_jarfile jarname="jdom" dest.dir="${lib.doc}"/>
    <process_jarfile jarname="jms"/>
    <process_jarfile jarname="rhino"/>
    <process_jarfile jarname="jodd-core"/>
    <process_jarfile jarname="jodd-lagarto"/>
    <process_jarfile jarname="jodd-log"/>
    <process_jarfile jarname="jodd-props"/>
    <process_jarfile jarname="json-path"/>
    <process_jarfile jarname="json-smart"/>
    <process_jarfile jarname="jsoup"/>
    <process_jarfile jarname="junit"/>
    <process_jarfile jarname="mongo-java-driver"/>
    <process_jarfile jarname="ph-css" />
    <process_jarfile jarname="ph-commons" />
    <process_jarfile jarname="rsyntaxtextarea"/>
    <process_jarfile jarname="serializer"/>
    <process_jarfile jarname="slf4j-api"/>
    <process_jarfile jarname="slf4j-ext"/>
    <process_jarfile jarname="jcl-over-slf4j"/>
    <process_jarfile jarname="log4j-api"/>
    <process_jarfile jarname="log4j-1.2-api"/>
    <process_jarfile jarname="log4j-core"/>
    <process_jarfile jarname="log4j-slf4j-impl"/>
    <process_jarfile jarname="jtidy"/>
    <process_jarfile jarname="tika-core"/>
    <process_jarfile jarname="tika-parsers"/>
    <process_jarfile jarname="velocity"   dest.dir="${lib.doc}"/>
    <process_jarfile jarname="commons-lang" dest.dir="${lib.doc}"/>
    <process_jarfile jarname="xalan"/>
    <process_jarfile jarname="xerces"/>
    <process_jarfile jarname="xml-apis"/>
    <process_jarfile jarname="xmlgraphics-commons"/>
    <process_jarfile jarname="xmlpull"/>
    <process_jarfile jarname="xpp3"/>
    <process_jarfile jarname="xstream"/>
    <process_jarfile jarname="hsqldb" dest.dir="${lib.coverage}" />
    <process_jarfile jarname="activemq-all" dest.dir="${lib.coverage}" />
    <process_jarfile jarname="mina-core" dest.dir="${lib.coverage}" />
    <process_jarfile jarname="ftplet-api" dest.dir="${lib.coverage}" />
    <process_jarfile jarname="ftpserver-core" dest.dir="${lib.coverage}" />
    <process_jarfile jarname="jacocoant" dest.dir="${lib.coverage}" />
    <process_jarfile jarname="sonarqube-ant-task" dest.dir="${lib.coverage}" />
  </target>

  <target name="_process_doc_jars">
    <process_jarfile jarname="commons-collections"/>
    <process_jarfile jarname="commons-lang"   dest.dir="${lib.doc}"/>
    <process_jarfile jarname="jdom"           dest.dir="${lib.doc}"/>
    <process_jarfile jarname="velocity"   dest.dir="${lib.doc}"/>
  </target>

  <target name="_process_checkstyle_jars">
    <process_jarfile jarname="checkstyle-all"    dest.dir="${lib.opt}"/>
  </target>

  <target name="_process_rat_jars">
    <process_jarfile jarname="rat"        dest.dir="${lib.opt}"/>
    <process_jarfile jarname="rat-tasks"  dest.dir="${lib.opt}"/>
  </target>

  <!-- Update a jar (clean, download, package in one shot.-->
  <target name="update_jar" depends="clean, download_jars, package">
  </target>


  <!-- Download all missing jars.-->
  <target name="download_jars" description="Download any missing jar files">
    <!-- build.dir may be needed as a temporary work area -->
    <mkdir dir="${build.dir}" />
    <!-- The directories must exist otherwise the build fails when deleting previous versions -->
    <mkdir dir="${lib.api}" />
    <mkdir dir="${lib.doc}" />
    <delete verbose="true">
      <!-- bcprov jars no longer have the same prefix so the wildcard delete does not work; drop any old ones -->
      <fileset dir="${lib.api}" includes="bcmail-jdk15-*.jar bcprov-jdk15-*.jar"/>
      <fileset dir="${lib.dir}" includes="ApacheJMeter_slf4j_logkit.jar bsh-2.0b5.jar" />
      <!-- tidy up unused Excalibur jars -->
      <fileset dir="${lib.dir}" includes="avalon-framework-4.1.4.jar excalibur-datasource-2.1.jar excalibur-instrument-1.0.jar excalibur-logger-1.1.jar excalibur-pool-api-2.1.jar excalibur-pool-impl-2.1.jar excalibur-pool-instrumented-2.1.jar"/>
      <!-- jdom jar has moved; drop the old one -->
      <fileset dir="${lib.dir}" includes="jdom-1.1.3.jar"/>
      <!-- Drop slf4j-nop implementation -->
      <fileset dir="${lib.dir}" includes="slf4j-nop-1.7.13.jar"/>
      <!-- tidy up unused commons-logging jar -->
      <fileset dir="${lib.dir}" includes="commons-logging-1.2.jar"/>
      <!-- tidy up unused commons-httpclient jar -->
      <fileset dir="${lib.dir}" includes="commons-httpclient-3.1.jar"/>
      <!-- tidy up unused htmlparser jars -->
      <fileset dir="${lib.dir}" includes="htmllexer-2.1.jar htmlparser-2.1.jar"/>
      <!-- tidy up unused logkit jars -->
      <fileset dir="${lib.dir}" includes="logkit-2.0.jar"/>
      <fileset dir="${lib.opt}" includes="org.jacoco.ant-0.7.8-nodeps.jar"/>
    </delete>
    <antcall target="_process_all_jars">
        <param name="_get_file" value="true"/>
    </antcall>
  </target>

  <target name="download_doc_jars">
    <!-- build.dir may be needed as a temporary work area -->
    <mkdir dir="${build.dir}" />
    <antcall target="_process_doc_jars">
      <param name="_get_file" value="true"/>
    </antcall>
  </target>

  <target name="download_checkstyle">
    <!-- build.dir may be needed as a temporary work area -->
   <mkdir dir="${build.dir}" />
    <antcall target="_process_checkstyle_jars">
      <param name="_get_file" value="true"/>
    </antcall>
  </target>

  <target name="download_rat">
    <!-- build.dir may be needed as a temporary work area -->
   <mkdir dir="${build.dir}" />
    <antcall target="_process_rat_jars">
      <param name="_get_file" value="true"/>
    </antcall>
  </target>

  <target name="_coverage.prepare" >
     <available property="jacocoant.jar.available" file="${lib.coverage}/${jacocoant.jar}"/>
     <fail message="This task requires JaCoCo library, please run download_jars target to download it" unless="jacocoant.jar.available"/>
     <taskdef uri="antlib:org.jacoco.ant" resource="org/jacoco/ant/antlib.xml">
        <classpath path="${lib.coverage}/${jacocoant.jar}"/>
     </taskdef>
     <jacoco:agent property="jacocoagent"
                   destfile="reports/jacoco.exec"
                   includes="org.apache.jmeter.*:org.apache.jorphan.*:org.apache.commons.cli.avalon.*:org.sl4j.impl.StaticLoggerBinder:org.apache.http.impl.conn.*"
                   sessionid=""
     />
  </target>

  <target name="_coverage.report" depends="_coverage.prepare, init-version">
    <jacoco:report>
        <executiondata>
            <file file="reports/jacoco.exec"/>
        </executiondata>
        <structure name="JMeter ${jmeter.version} ${implementation.version}">
            <classfiles>
                <fileset dir="${build.components}"/>
                <fileset dir="${build.core}"/>
                <fileset dir="${build.functions}"/>
                <fileset dir="${build.jorphan}"/>
                <fileset dir="${build.junit}"/>
                <fileset dir="${build.ftp}"/>
                <fileset dir="${build.http}"/>
                <fileset dir="${build.java}"/>
                <fileset dir="${build.jdbc}"/>
                <fileset dir="${build.jms}"/>
                <fileset dir="${build.ldap}"/>
                <fileset dir="${build.mail}"/>
                <fileset dir="${build.mongodb}"/>
                <fileset dir="${build.native}"/>
                <fileset dir="${build.tcp}"/>
                <fileset dir="${build.test}"/>
            </classfiles>
            <sourcefiles encoding="${encoding}">
                <fileset dir="${src.components}"/>
                <fileset dir="${src.core}"/>
                <fileset dir="${src.functions}"/>
                <fileset dir="${src.jorphan}"/>
                <fileset dir="${src.junit}"/>
                <fileset dir="${src.ftp}"/>
                <fileset dir="${src.http}"/>
                <fileset dir="${src.java}"/>
                <fileset dir="${src.jdbc}"/>
                <fileset dir="${src.jms}"/>
                <fileset dir="${src.ldap}"/>
                <fileset dir="${src.mail}"/>
                <fileset dir="${src.mongodb}"/>
                <fileset dir="${src.native}"/>
                <fileset dir="${src.tcp}"/>
                <fileset dir="${src.test}"/>
            </sourcefiles>
        </structure>
        <html destdir="reports/coverage"/>
        <xml destfile="reports/coverage/jmeter-coverage.xml"/>
        <csv destfile="reports/coverage/jmeter-coverage.csv"/>
    </jacoco:report>
  </target>

  <target name="coverage-travis"  depends="ant-version,_coverage.prepare, test, _coverage.report"/>

  <target name="coverage"  depends="ant-version,_coverage.prepare, test-both, _allbatchtests, init-svnVersion, _coverage.report"/>

  <target name="_check_exists" if="_check_exists">
    <fail message="Invalid call sequence - file.exists should not be defined" if="file.exists"/>
    <available file="${file}" property="file.exists"/>
    <fail message="Could not find file ${file}" unless="file.exists"/>
    <antcall target="_checkMD5">
      <param name="file" value="${jar}"/>
      <param name="path" value="${path}"/>
      <param name="md5"  value="${md5}"/>
    </antcall>
    <!--echo level="info" message="Found ${file}"/-->
  </target>

  <target name="check_jars" description="Check that all required jar files are present" unless="no_check_jars">
    <antcall target="_process_all_jars">
      <param name="_check_exists" value="true"/>
    </antcall>
  </target>

  <!-- Special: process to get RSyntaxTextArea-->
  <!-- Useless since rsyntaxtextarea artifacts are published to Maven Repo since 9th july 2014 (JMeter 2.12) -->
  <!--
  <target name="_process_rsyntaxtextarea">
      <available file="./lib/${rsyntaxtextarea.jar}" property="rsyntaxtextarea.exists"/>
      <antcall target="_get_rsyntaxtextarea"/>
  </target>
  -->
  <!-- Get RSyntaxTextArea binary zip file, unpack it, pick up jar file and remove the zip -->
  <!-- Useless since rsyntaxtextarea artifacts are published to Maven Repo since 9th july 2014 (JMeter 2.12) -->
  <!--
  <target name="_get_rsyntaxtextarea" unless="rsyntaxtextarea.exists">
    <property name="loc" value="${rsyntaxtextarea.loc}"/>
    <property name="zip" value="${rsyntaxtextarea.name}_${rsyntaxtextarea.version}.zip"/>
    <property name="jar" value="${rsyntaxtextarea.name}.jar"/>
    <property name="md5" value="${rsyntaxtextarea.md5}"/>
    <property name="path" value="./lib"/>
    <get src="${loc}/${zip}"
         dest="${build.dir}/${zip}"
         usetimestamp="true" ignoreerrors="false"/>
    <unzip dest="${build.dir}" src="${build.dir}/${zip}">
      <patternset>
        <include name="**/${jar}"/>
      </patternset>
      <mapper type="flatten"/>
    </unzip>
    <antcall target="_checkMD5">
      <param name="file" value="${build.dir}/${jar}"/>
      <param name="path" value="${build.dir}"/>
      <param name="md5"  value="${md5}"/>
    </antcall>
    <delete>
      <fileset dir="${path}" includes="${rsyntaxtextarea.name}-*.jar"/>
    </delete>
    <move preservelastmodified="true" overwrite="true"
        file="${build.dir}/${jar}" tofile="${path}/${rsyntaxtextarea.jar}" verbose="true"/>
    <delete file="${build.dir}/${zip}"/>
  </target>
  -->

  <!-- Need to define config_loc for use by Eclipse -->
  <property name="config_loc" value="."/>
  <target name="checkstyle">
    <available property="checkstyle.jar.available" file="${lib.opt}/${checkstyle-all.jar}"/>
    <fail message="This task requires checkstyle, please run download_checkstyle target to download checkstyle" unless="checkstyle.jar.available"/>

    <antcall target="_process_checkstyle_jars"></antcall>
    <taskdef resource="com/puppycrawl/tools/checkstyle/ant/checkstyle-ant-task.properties"
             classpath="${lib.opt}/${checkstyle-all.jar}"/>
    <checkstyle config="checkstyle.xml">
      <fileset dir="src" includes="**/*.java"/>
      <formatter type="plain"/>
      <formatter type="xml" toFile="build/checkstyle_errors.xml"/>
    </checkstyle>

  </target>

  <target name="rat">
    <available property="rat.jar.available" file="${lib.opt}/${rat.jar}"/>
    <fail message="This task requires Apache Creadur RAT, please run download_rat target to download it" unless="rat.jar.available"/>
    <taskdef
      uri="antlib:org.apache.rat.anttasks"
      resource="org/apache/rat/anttasks/antlib.xml">
      <classpath>
        <pathelement location="${lib.opt}/${rat.jar}"/>
        <pathelement location="${lib.opt}/${rat-tasks.jar}"/>
      </classpath>
    </taskdef>
    <mkdir dir="${basedir}/reports/" />
    <rat:report reportfile="reports/rat-report.txt">
        <fileset dir="." excludesfile="rat-excludes.txt"/>
    </rat:report>
    <loadfile property="rat-errors" srcFile="reports/rat-report.txt">
      <filterchain>
        <linecontains>
          <contains value="Unknown"/>
        </linecontains>
      </filterchain>
    </loadfile>
    <echo message="reports/rat-report.txt:"/>
    <echo message="${rat-errors}"/>
  </target>

  <target name="sign_dist"
    description="Sign release artifacts in dist and dist/maven.  Usage: ant sign_dist -Dgpg.keyname=key-id [-Dgpg.secretKeyring=path-to-keyring]      ">
    <scriptdef name="gpg" language="beanshell">
      <classpath>
        <pathelement location="${lib.dir}/${beanshell.jar}"/>
      </classpath>
      <element name="fileset" type="fileset"/>
      <![CDATA[
      int execcode( String command ) // helper
      {
          StringTokenizer st = new StringTokenizer(command);
          String[] cmdarray = new String[st.countTokens()];
          for (int i = 0; st.hasMoreTokens(); i++) {
              cmdarray[i] = st.nextToken();
          }
          // Merge stderr with stdout so only have to fetch one stream
          proc = new ProcessBuilder(cmdarray).redirectErrorStream(true).start();
          din = new DataInputStream( proc.getInputStream() );
          while( (line=din.readLine()) != null ) {
              print(line);
          }
          return this.proc.waitFor();
      }
        keyname = project.getProperty("gpg.keyname");
        // Java 1.6 returns void, Java 1.5 returns null
        if (keyname == void || keyname == null) {
          self.fail("Please provide the gpg.keyname property");
        }
        keyring = project.getProperty("gpg.secretKeyring");
        if (keyring == void || keyring == null) {
          keyring = "secring.gpg"; // the default
        }
        sep=java.io.File.separator;
        cmd="gpg2 --batch --yes -ba -u " + keyname + " --secret-keyring " + keyring;
        self.log("Command: "+cmd);
        filesets = elements.get("fileset");
        for (i = 0; i < filesets.size(); ++i) {
          fileset = filesets.get(i);
          basedir = fileset.getDir();
          self.log("Processing "+basedir);
          ds = fileset.getDirectoryScanner();
          srcFiles = ds.getIncludedFiles();
          for (j=0; j < srcFiles.length; j++) {
            srcFile=srcFiles[j];
            file=basedir + sep + srcFile;
            self.log("Signing "+srcFile);
            ret=execcode(cmd+ " " + file);
            if (ret != 0) {
               self.fail("Command failed: "+ret);
            }
          }
        }
      ]]>
    </scriptdef>
    <gpg>
      <fileset dir="${dist.dir}"  includes="*.*" excludes="*.asc *.md5 *.sha512"/>
      <fileset dir="${maven.dir}" includes="*.*" excludes="*.asc *.md5 *.sha512"/>
    </gpg>
  </target>

  <path id="sonar.classpath">
    <fileset dir="./lib/opt" includes="**/*.jar" />
  </path>


  <target name="_sonar">
    <property environment="env" />
    <property name="sonar.organizationName" value="Apache" />
    <property name="sonar.projectName" value="JMeter" />

    <property name="sonar.projectKey" value="org.apache.jmeter:${sonar.projectName}" />
    <property name="sonar.projectVersion" value="${jmeter.version}" />
    <property name="sonar.language" value="java" />
    <property name="sonar.links.homepage" value="http://jmeter.apache.org" />
    <property name="sonar.links.ci" value="https://builds.apache.org/job/JMeter-trunk/" />
    <property name="sonar.links.scm" value="http://jmeter.apache.org/svnindex.html" />
    <property name="sonar.links.issue" value="http://jmeter.apache.org/issues.html" />
    <property name="sonar.modules" value="core,http,ftp,java,jdbc,ldap,mail,components,functions,jorphan,tcp,jms,native" />
    <property name="sonar.java.binaries" value="${build.core},${build.http},${build.core},${build.http},${build.ftp},${build.java},${build.jdbc},${build.ldap},${build.mail},${build.components},${build.functions},${build.jorphan},${build.tcp},${build.jms},${build.native}" />
    <property name="sonar.java.libraries" value="lib,lib/opt" />

    <property name="sonar.junit.reportsPath" value="reports" />
    <property name="sonar.jacoco.reportPath" value="reports/jacoco.exec" />

    <property name="sonar.issue.ignore.multicriteria" value="c1,c2,c3,c4,c5" />
    <property name="sonar.issue.ignore.multicriteria.c1.ruleKey"
           value="squid:S1948" />
    <property name="sonar.issue.ignore.multicriteria.c1.resourceKey"
           value="**/*.java" />
    <property name="sonar.issue.ignore.multicriteria.c2.ruleKey"
           value="squid:S00112" />
    <property name="sonar.issue.ignore.multicriteria.c2.resourceKey"
           value="**/*.java" />
    <property name="sonar.issue.ignore.multicriteria.c3.ruleKey"
           value="squid:MaximumInheritanceDepth" />
    <property name="sonar.issue.ignore.multicriteria.c3.resourceKey"
           value="**/*.java" />
    <property name="sonar.issue.ignore.multicriteria.c4.ruleKey"
           value="squid:S134" />
    <property name="sonar.issue.ignore.multicriteria.c4.resourceKey"
           value="**/*.java" />
    <property name="sonar.issue.ignore.multicriteria.c5.ruleKey"
           value="squid:S1192" />
    <property name="sonar.issue.ignore.multicriteria.c5.resourceKey"
           value="**/*.java" />
    <property name="sonar.coverage.exclusions"
           value="**/BSF*.java,**/org/apache/log/**.java,**/org/apache/jmeter/examples/**.java,**/org/apache/jorphan/logging/**.java" />
    <property name="core.sonar.projectName" value="core" />
    <property name="core.sonar.sources" value="${src.core}" />
    <property name="core.sonar.projectBaseDir" value="./" />
    <property name="http.sonar.projectName" value="http" />
    <property name="http.sonar.sources" value="${src.http}" />
    <property name="http.sonar.projectBaseDir" value="./" />
    <property name="ftp.sonar.projectName" value="ftp" />
    <property name="ftp.sonar.sources" value="${src.ftp}" />
    <property name="ftp.sonar.projectBaseDir" value="./" />
    <property name="java.sonar.projectName" value="java" />
    <property name="java.sonar.sources" value="${src.java}" />
    <property name="java.sonar.projectBaseDir" value="./" />
    <property name="jdbc.sonar.projectName" value="jdbc" />
    <property name="jdbc.sonar.sources" value="${src.jdbc}" />
    <property name="jdbc.sonar.projectBaseDir" value="./" />
    <property name="ldap.sonar.projectName" value="ldap" />
    <property name="ldap.sonar.sources" value="${src.ldap}" />
    <property name="ldap.sonar.projectBaseDir" value="./" />
    <property name="mail.sonar.projectName" value="mail" />
    <property name="mail.sonar.sources" value="${src.mail}" />
    <property name="mail.sonar.projectBaseDir" value="./" />
    <property name="components.sonar.projectName" value="components" />
    <property name="components.sonar.sources" value="${src.components}" />
    <property name="components.sonar.projectBaseDir" value="./" />
    <property name="functions.sonar.projectName" value="functions" />
    <property name="functions.sonar.sources" value="${src.functions}" />
    <property name="functions.sonar.projectBaseDir" value="./" />
    <property name="jorphan.sonar.projectName" value="jorphan" />
    <property name="jorphan.sonar.sources" value="${src.jorphan}" />
    <property name="jorphan.sonar.projectBaseDir" value="./" />
    <property name="tcp.sonar.projectName" value="tcp" />
    <property name="tcp.sonar.sources" value="${src.tcp}" />
    <property name="tcp.sonar.projectBaseDir" value="./" />
    <property name="jms.sonar.projectName" value="jms" />
    <property name="jms.sonar.sources" value="${src.jms}" />
    <property name="jms.sonar.projectBaseDir" value="./" />
    <property name="native.sonar.projectName" value="native" />
    <property name="native.sonar.sources" value="${src.native}" />
    <property name="native.sonar.projectBaseDir" value="./" />
    <condition property="sonar.host.url" value="${env.SONAR_HOST_URL}" else="http://localhost:9000">
      <isset property="env.SONAR_HOST_URL" />
    </condition>
    <condition property="sonar.login" value="${env.SONAR_LOGIN}">
      <isset property="env.SONAR_LOGIN" />
    </condition>
    <condition property="sonar.password" value="${env.SONAR_PASSWORD}">
      <isset property="env.SONAR_PASSWORD" />
    </condition>
    <condition property="sonar.jdbc.url" value="${env.SONAR_JDBC_URL}">
      <isset property="env.SONAR_JDBC_URL" />
    </condition>
    <condition property="sonar.jdbc.username" value="${env.SONAR_JDBC_USERNAME}">
      <isset property="env.SONAR_JDBC_USERNAME" />
    </condition>
    <condition property="sonar.jdbc.password" value="${env.SONAR_JDBC_PASSWORD}">
      <isset property="env.SONAR_JDBC_PASSWORD" />
    </condition>
    <property name="sonar.java.test.libraries" value="lib/**/*.jar" />

    <taskdef uri="antlib:org.sonar.ant" resource="org/sonar/ant/antlib.xml">
      <classpath refid="sonar.classpath" />
    </taskdef>

    <sonar:sonar xmlns:sonar="antlib:org.sonar.ant">
    </sonar:sonar>
  </target>

  <target name="sonar" depends="compile, install, coverage, _sonar" />

  <target name="nightlysonar" depends="_coverage.prepare, nightly, init-svnVersion, _coverage.report, _sonar" />

  <target name="setproxy" if="${proxy.use}">
    <setproxy proxyhost="${proxy.host}" proxyport="${proxy.port}"
              proxyuser="${proxy.user}" proxypassword="${proxy.password}" />
    <echo message="Using ${proxy.host}:${proxy.port} to download file"/>
  </target>

</project><|MERGE_RESOLUTION|>--- conflicted
+++ resolved
@@ -572,11 +572,7 @@
       JMeter version
       This is overridden for formal releases.
     -->
-<<<<<<< HEAD
-    <property name="jmeter.version" value="3.3"/>
-=======
     <property name="jmeter.version" value="3.4-SNAPSHOT"/>
->>>>>>> b0f89d7e
     <!-- Remember to change "docversion" below if necessary -->
     <condition property="implementation.version"
           value="${jmeter.version} r${svn.revision}" else="${jmeter.version}.${DSTAMP}">
