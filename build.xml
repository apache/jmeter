--- conflicted
+++ resolved
@@ -117,7 +117,6 @@
   <property name="findbugs.xsldir" value="${findbugs.homedir}/src/xsl" />
   <property name="findbugs.xslname" value="fancy" />
   <property name="findbugs.outName" value="reports/jmeter-fb" />
-<<<<<<< HEAD
   <property name="skip.batchtest" value="true" />
   <property name="skip.bug52310" value="true" />
   <property name="skip.bug60607" value="true" />
@@ -128,18 +127,6 @@
   <property name="skip.test_https" value="true" />
   <property name="skip.test_http" value="true" />
   <property name="skip.test_TestDNSCacheManager.testWithCustomResolverAnd1Server" value="true" />
-=======
-  <property name="skip.batchtest" value="false" />
-  <property name="skip.bug52310" value="false" />
-  <property name="skip.bug60607" value="false" />
-  <property name="skip.batchtest_Http4ImplPreemptiveBasicAuth" value="false" />
-  <property name="skip.batchtest_SlowCharsFeature" value="false" />
-  <property name="skip.batchtest_TestKeepAlive" value="false" />
-  <property name="skip.batchtest_ResponseDecompression" value="false" />
-  <property name="skip.test_https" value="false" />
-  <property name="skip.test_http" value="false" />
-  <property name="skip.test_TestDNSCacheManager.testWithCustomResolverAnd1Server" value="false" />
->>>>>>> e54cb94c
 
   <target name="findbugs" description="Run the stand-alone Findbugs detector">
     <echoproperties prefix="findbugs"/>
