--- conflicted
+++ resolved
@@ -377,7 +377,7 @@
     <include name="${lib.dir}/${excalibur-pool-api.jar}"/>
     <include name="${lib.dir}/${excalibur-pool-impl.jar}"/>
     <include name="${lib.dir}/${excalibur-pool-instrumented.jar}"/>
-  	<include name="${lib.dir}/${freemarker.jar}"/>
+    <include name="${lib.dir}/${freemarker.jar}"/>
     <include name="${lib.dir}/${htmllexer.jar}"/>
     <include name="${lib.dir}/${htmlparser.jar}"/>
     <include name="${lib.dir}/${httpclient.jar}"/>
@@ -392,13 +392,10 @@
     <include name="${lib.dir}/${jodd-core.jar}"/>
     <include name="${lib.dir}/${jodd-lagarto.jar}"/>
     <include name="${lib.dir}/${jodd-log.jar}"/>
-<<<<<<< HEAD
-  	<include name="${lib.dir}/${jodd-props.jar}"/>
-  	<include name="${lib.dir}/${json.jar}"/>
-=======
+    <include name="${lib.dir}/${jodd-props.jar}"/>
+    <include name="${lib.dir}/${json.jar}"/>
     <include name="${lib.dir}/${json-path.jar}"/>
     <include name="${lib.dir}/${json-smart.jar}"/>
->>>>>>> 964da7cd
     <include name="${lib.dir}/${jsoup.jar}"/>
     <include name="${lib.dir}/${junit.jar}"/>
     <include name="${lib.dir}/${logkit.jar}"/>
@@ -460,7 +457,7 @@
     <pathelement location="${lib.dir}/${excalibur-pool-api.jar}"/>
     <pathelement location="${lib.dir}/${excalibur-pool-impl.jar}"/>
     <pathelement location="${lib.dir}/${excalibur-pool-instrumented.jar}"/>
-  	<pathelement location="${lib.dir}/${freemarker.jar}"/>
+    <pathelement location="${lib.dir}/${freemarker.jar}"/>
     <pathelement location="${lib.dir}/${htmllexer.jar}"/>
     <pathelement location="${lib.dir}/${htmlparser.jar}"/>
     <pathelement location="${lib.dir}/${httpclient.jar}"/>
@@ -475,13 +472,10 @@
     <pathelement location="${lib.dir}/${jodd-core.jar}"/>
     <pathelement location="${lib.dir}/${jodd-lagarto.jar}"/>
     <pathelement location="${lib.dir}/${jodd-log.jar}"/>
-<<<<<<< HEAD
     <pathelement location="${lib.dir}/${jodd-props.jar}"/>
-  	<pathelement location="${lib.dir}/${json.jar}"/>
-=======
+    <pathelement location="${lib.dir}/${json.jar}"/>
     <pathelement location="${lib.dir}/${json-path.jar}"/>
-  	<pathelement location="${lib.dir}/${json-smart.jar}"/>
->>>>>>> 964da7cd
+    <pathelement location="${lib.dir}/${json-smart.jar}"/>
     <pathelement location="${lib.dir}/${jsoup.jar}"/>
     <pathelement location="${lib.dir}/${junit.jar}"/>
     <pathelement location="${lib.dir}/${logkit.jar}"/>
@@ -2863,13 +2857,10 @@
         <process_jarfile jarname="jodd-core"/>
         <process_jarfile jarname="jodd-lagarto"/>
         <process_jarfile jarname="jodd-log"/>
-<<<<<<< HEAD
         <process_jarfile jarname="jodd-props"/>
     	<process_jarfile jarname="json"/>
-=======
         <process_jarfile jarname="json-path"/>
         <process_jarfile jarname="json-smart"/>
->>>>>>> 964da7cd
         <process_jarfile jarname="jsoup"/>
         <process_jarfile jarname="junit"/>
         <process_jarfile jarname="logkit"/>
