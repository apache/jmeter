--- conflicted
+++ resolved
@@ -44,17 +44,9 @@
     <classpathentry kind="src" output="build/protocol/mongodb" path="src/protocol/mongodb"/>
     <classpathentry kind="src" output="build/protocol/native" path="src/protocol/native"/>
     <classpathentry kind="src" output="build/protocol/tcp" path="src/protocol/tcp"/>
-<<<<<<< HEAD
     <classpathentry kind="src" output="build/test" path="test/src"/>
     <classpathentry kind="lib" path="lib/accessors-smart-1.1.jar"/>
     <classpathentry kind="lib" path="lib/asm-5.2.jar"/>
-=======
-    <classpathentry kind="src" output="build/slf4j-logkit" path="src/slf4j-logkit"/>
-    <classpathentry kind="src" output="build/test" path="test/src"/>
-    <classpathentry kind="lib" path="lib/accessors-smart-1.1.jar"/>
-    <classpathentry kind="lib" path="lib/asm-5.2.jar"/>
-    <classpathentry kind="lib" path="lib/avalon-framework-4.1.4.jar"/>
->>>>>>> 5a8fc583
     <classpathentry kind="lib" path="lib/bsf-2.4.0.jar"/>
     <classpathentry kind="lib" path="lib/bsh-2.0b5.jar"/>
     <classpathentry kind="lib" path="lib/caffeine-2.3.5.jar"/>
@@ -66,36 +58,21 @@
     <classpathentry kind="lib" path="lib/commons-jexl-2.1.1.jar"/>
     <classpathentry kind="lib" path="lib/commons-jexl3-3.0.jar"/>
     <classpathentry kind="lib" path="lib/commons-lang3-3.5.jar"/>
-<<<<<<< HEAD
-=======
-    <classpathentry kind="lib" path="lib/commons-logging-1.2.jar"/>
->>>>>>> 5a8fc583
     <classpathentry kind="lib" path="lib/commons-math3-3.6.1.jar"/>
     <classpathentry kind="lib" path="lib/commons-net-3.5.jar"/>
     <classpathentry kind="lib" path="lib/commons-pool2-2.4.2.jar"/>
     <classpathentry kind="lib" path="lib/dnsjava-2.1.8.jar"/>
-<<<<<<< HEAD
-=======
-    <classpathentry kind="lib" path="lib/excalibur-logger-1.1.jar"/>
->>>>>>> 5a8fc583
     <classpathentry kind="lib" path="lib/freemarker-2.3.23.jar"/>
     <classpathentry kind="lib" path="lib/groovy-all-2.4.8.jar"/>
     <classpathentry kind="lib" path="lib/hamcrest-core-1.3.jar"/>
     <classpathentry kind="lib" path="lib/geronimo-jms_1.1_spec-1.1.1.jar"/>
-<<<<<<< HEAD
-    <classpathentry kind="lib" path="lib/httpclient-4.5.2.jar"/>
-    <classpathentry kind="lib" path="lib/httpcore-4.4.6.jar"/>
-    <classpathentry kind="lib" path="lib/httpmime-4.5.2.jar"/>
-    <classpathentry kind="lib" path="lib/jcharts-0.7.5.jar"/>
-    <classpathentry kind="lib" path="lib/jcl-over-slf4j-1.7.22.jar"/>
-=======
     <classpathentry kind="lib" path="lib/httpasyncclient-4.1.2.jar"/>
     <classpathentry kind="lib" path="lib/httpclient-4.5.2.jar"/>
     <classpathentry kind="lib" path="lib/httpcore-nio-4.4.6.jar"/>
     <classpathentry kind="lib" path="lib/httpcore-4.4.6.jar"/>
     <classpathentry kind="lib" path="lib/httpmime-4.5.2.jar"/>
     <classpathentry kind="lib" path="lib/jcharts-0.7.5.jar"/>
->>>>>>> 5a8fc583
+    <classpathentry kind="lib" path="lib/jcl-over-slf4j-1.7.22.jar"/>
     <classpathentry kind="lib" path="lib/jodd-core-3.8.1.jar"/>
     <classpathentry kind="lib" path="lib/jodd-lagarto-3.8.1.jar"/>
     <classpathentry kind="lib" path="lib/jodd-log-3.8.1.jar"/>
@@ -105,10 +82,6 @@
     <classpathentry kind="lib" path="lib/jsoup-1.10.2.jar"/>
     <classpathentry kind="lib" path="lib/jtidy-r938.jar"/>
     <classpathentry kind="lib" path="lib/junit-4.12.jar"/>
-<<<<<<< HEAD
-=======
-    <classpathentry kind="lib" path="lib/logkit-2.0.jar"/>
->>>>>>> 5a8fc583
     <classpathentry kind="lib" path="lib/mail-1.5.0-b01.jar"/>
     <classpathentry kind="lib" path="lib/mongo-java-driver-2.11.3.jar"/>
     <classpathentry kind="lib" path="lib/ph-css-5.0.3.jar"/>
@@ -118,14 +91,11 @@
     <classpathentry kind="lib" path="lib/rsyntaxtextarea-2.6.0.jar"/>
     <classpathentry kind="lib" path="lib/serializer-2.7.2.jar"/>
     <classpathentry kind="lib" path="lib/slf4j-api-1.7.22.jar"/>
-<<<<<<< HEAD
     <classpathentry kind="lib" path="lib/slf4j-ext-1.7.22.jar"/>
     <classpathentry kind="lib" path="lib/log4j-api-2.7.jar"/>
     <classpathentry kind="lib" path="lib/log4j-core-2.7.jar"/>
     <classpathentry kind="lib" path="lib/log4j-slf4j-impl-2.7.jar"/>
     <classpathentry kind="lib" path="lib/log4j-1.2-api-2.7.jar"/>
-=======
->>>>>>> 5a8fc583
     <classpathentry kind="lib" path="lib/tika-core-1.14.jar"/>
     <classpathentry kind="lib" path="lib/tika-parsers-1.14.jar"/>
     <classpathentry kind="lib" path="lib/xalan-2.7.2.jar"/>
