<?xml version="1.0"?>
<!--
   Licensed to the Apache Software Foundation (ASF) under one or more
   contributor license agreements.  See the NOTICE file distributed with
   this work for additional information regarding copyright ownership.
   The ASF licenses this file to You under the Apache License, Version 2.0
   (the "License"); you may not use this file except in compliance with
   the License.  You may obtain a copy of the License at

       http://www.apache.org/licenses/LICENSE-2.0

   Unless required by applicable law or agreed to in writing, software
   distributed under the License is distributed on an "AS IS" BASIS,
   WITHOUT WARRANTIES OR CONDITIONS OF ANY KIND, either express or implied.
   See the License for the specific language governing permissions and
   limitations under the License.
-->
<!DOCTYPE document
[
<!ENTITY hellip   "&#x02026;" >
<!ENTITY rarr     "&#x02192;" >
<!ENTITY vellip   "&#x022EE;" >
]>
<document>
<properties>
    <author email="dev AT jmeter.apache.org">JMeter developers</author>
    <title>Changes</title>
</properties>
<body>
<section name="Changes">
<style type="text/css"><!--
h2 { color: #960000; }
h3 { color: #960000; }
--></style>
<note>
<b>This page details the changes made in the current version only.</b>
<br></br>
Earlier changes are detailed in the <a href="changes_history.html">History of Previous Changes</a>.
</note>


<!--  =================== 5.1 =================== -->

<h1>Version 5.1</h1>
<p>
Summary
</p>
<ul>
<li><a href="#New and Noteworthy">New and Noteworthy</a></li>
<li><a href="#Incompatible changes">Incompatible changes</a></li>
<li><a href="#Bug fixes">Bug fixes</a></li>
<li><a href="#Improvements">Improvements</a></li>
<li><a href="#Non-functional changes">Non-functional changes</a></li>
<li><a href="#Known problems and workarounds">Known problems and workarounds</a></li>
<li><a href="#Thanks">Thanks</a></li>

</ul>

<ch_section>New and Noteworthy</ch_section>
<ch_title>Core improvements</ch_title>

<ch_title>Scripting / Debugging enhancements</ch_title>

<ch_title>Live Reporting and Web Report</ch_title>

<ch_title>Functions</ch_title>

<!-- =================== Incompatible changes =================== -->

<ch_section>Incompatible changes</ch_section>


<!-- =================== Improvements =================== -->

<ch_section>Improvements</ch_section>

<h3>HTTP Samplers and Test Script Recorder</h3>
<ul>
</ul>

<h3>Other samplers</h3>
<ul>
</ul>

<h3>Controllers</h3>
<ul>
</ul>

<h3>Listeners</h3>
<ul>
</ul>

<h3>Timers, Assertions, Config, Pre- &amp; Post-Processors</h3>
<ul>
</ul>

<h3>Functions</h3>
<ul>
</ul>

<h3>I18N</h3>
<ul>
</ul>

<h3>Report / Dashboard</h3>
<ul>
</ul>

<h3>General</h3>
<ul>
  <li><pr>394</pr>Allow <code>null</code> values in <code>FieldStringEditor</code>. Based on patch by Mingun (alexander_sergey at mail.ru)</li>
</ul>

<ch_section>Non-functional changes</ch_section>
<ul>
    <li>Updated to tika-core and tika-parsers 1.19 (from 1.18)</li>
</ul>

 <!-- =================== Bug fixes =================== -->

<ch_section>Bug fixes</ch_section>

<h3>HTTP Samplers and Test Script Recorder</h3>
<ul>
<<<<<<< HEAD
    <li><bug>62114</bug>HTTP(S) Test Script Recorder : Client certificate authentication uses the first SSLManager created. Contributed by Ubik Load Pack (support at ubikloadpack.com)</li>
    <li><bug>61058</bug>HTTP Request : Add option <code>httpclient4.deflate_relax_mode</code> to avoid "Unexpected end of ZLIB input stream" when deflating what seems to be invalid streams. Contributed by Ubik Load Pack (support at ubikloadpack.com)</li>
    <li><bug>43612</bug>HTTP PUT does not honor request parameters. Implemented by Artem Fedorov (artem.fedorov at blazemeter.com) and contributed by BlazeMeter Ltd.</li>
    <li><bug>60190</bug>Content-Type is added for <code>POST</code> unconditionally. Contributed by Ubik Load Pack (support at ubikloadpack.com)</li>
    <li><bug>62462</bug><pr>387</pr>Make delegation of credentials in SPNEGO possible again.</li>
    <li><bug>58807</bug><code>Reset SSL State on Thread Group iteration only (was https.use.cached.ssl.context=false</code> is broken)</li>
    <li><bug>62672</bug>HTTP Request send double requests when configure proxy with authentication. Implemented by Artem Fedorov (artem.fedorov at blazemeter.com) and contributed by BlazeMeter Ltd.</li>
=======
>>>>>>> 856848b3
</ul>

<h3>Other Samplers</h3>
<ul>
</ul>

<h3>Controllers</h3>
<ul>
</ul>

<h3>Listeners</h3>
<ul>
</ul>

<h3>Timers, Assertions, Config, Pre- &amp; Post-Processors</h3>
<ul>
</ul>

<h3>Functions</h3>
<ul>
</ul>

<h3>I18N</h3>
<ul>
</ul>

<h3>Report / Dashboard</h3>
<ul>
</ul>

<h3>Documentation</h3>
<ul>
</ul>

<h3>General</h3>
<ul>
    <li><bug>62745</bug>Fix undefined disabled icon. Contributed by Till Neunast (https://github.com/tilln)</li>
    <li><bug>62743</bug>Client auth must be enabled on distributed testing</li>
    <li><bug>62767</bug>NPE when searching under certain conditions. Contributed by Ubik Load Pack (support at ubikloadpack.com)</li>
</ul>

 <!--  =================== Thanks =================== -->

<ch_section>Thanks</ch_section>
<p>We thank all contributors mentioned in bug and improvement sections above:
</p>
<ul>
    <li>Till Neunast (https://github.com/tilln)</li>
    <li>Mingun (alexander_sergey at mail.ru)</li>
    <li><a href="https://ubikloadpack.com">Ubik Load Pack</a></li>
</ul>
<p>We also thank bug reporters who helped us improve JMeter.</p>
<p>
Apologies if we have omitted anyone else.
</p>
 <!--  =================== Known bugs or issues related to JAVA Bugs =================== -->

<ch_section>Known problems and workarounds</ch_section>
<ul>
<li>View Results Tree may freeze rendering large response particularly if this response has no spaces, see <bugzilla>60816</bugzilla>.
This is due to an identified Java Bug <a href="https://bugs.openjdk.java.net/browse/JDK-8172336">UI stuck when calling <code>JEditorPane.setText()</code> or <code>JTextArea.setText()</code> with long text without space</a>.
</li>
</ul>
<ul>
<li>The Once Only controller behaves correctly under a Thread Group or Loop Controller,
but otherwise its behaviour is not consistent (or clearly specified).</li>

<li>
The numbers that appear to the left of the green box are the number of active threads / total number of threads,
the total number of threads only applies to a locally run test, otherwise it will show <code>0</code> (see <bugzilla>55510</bugzilla>).
</li>

<li>
Note that under some windows systems you may have this WARNING:
<source>
java.util.prefs.WindowsPreferences
WARNING: Could not open/create prefs root node Software\JavaSoft\Prefs at root 0
x80000002. Windows RegCreateKeyEx(&hellip;) returned error code 5.
</source>
The fix is to run JMeter as Administrator, it will create the registry key for you, then you can restart JMeter as a normal user and you won't have the warning anymore.
</li>

<li>
You may encounter the following error:
<source>java.security.cert.CertificateException: Certificates does not conform to algorithm constraints</source>
 if you run a HTTPS request on a web site with a SSL certificate (itself or one of SSL certificates in its chain of trust) with a signature
 algorithm using MD2 (like <code>md2WithRSAEncryption</code>) or with a SSL certificate with a size lower than 1024 bits.
This error is related to increased security in Java 8+.
<br></br>
To allow you to perform your HTTPS request, you can downgrade the security of your Java installation by editing
the Java <code>jdk.certpath.disabledAlgorithms</code> property. Remove the MD2 value or the constraint on size, depending on your case.
<br></br>
This property is in this file:
<source>JAVA_HOME/jre/lib/security/java.security</source>
See  <bugzilla>56357</bugzilla> for details.
</li>

<li>
Under Mac OSX Aggregate Graph will show wrong values due to mirroring effect on numbers.
This is due to a known Java bug, see Bug <a href="https://bugs.openjdk.java.net/browse/JDK-8065373" >JDK-8065373</a>
The fix is to use JDK8_u45 or later.
</li>

<li>
View Results Tree may fail to display some HTML code under HTML renderer, see <bugzilla>54586</bugzilla>.
This is due to a known Java bug which fails to parse "<code>px</code>" units in row/col attributes.
See Bug <a href="https://bugs.openjdk.java.net/browse/JDK-8031109" >JDK-8031109</a>
The fix is to use JDK9 b65 or later.
</li>

<li>
JTable selection with keyboard (<keycombo><keysym>SHIFT</keysym><keysym>up/down</keysym></keycombo>) is totally unusable with Java 7 on Mac OSX.
This is due to a known Java bug <a href="https://bugs.openjdk.java.net/browse/JDK-8025126" >JDK-8025126</a>
The fix is to use JDK 8 b132 or later.
</li>
</ul>

</section>
</body>
</document><|MERGE_RESOLUTION|>--- conflicted
+++ resolved
@@ -122,16 +122,7 @@
 
 <h3>HTTP Samplers and Test Script Recorder</h3>
 <ul>
-<<<<<<< HEAD
-    <li><bug>62114</bug>HTTP(S) Test Script Recorder : Client certificate authentication uses the first SSLManager created. Contributed by Ubik Load Pack (support at ubikloadpack.com)</li>
-    <li><bug>61058</bug>HTTP Request : Add option <code>httpclient4.deflate_relax_mode</code> to avoid "Unexpected end of ZLIB input stream" when deflating what seems to be invalid streams. Contributed by Ubik Load Pack (support at ubikloadpack.com)</li>
-    <li><bug>43612</bug>HTTP PUT does not honor request parameters. Implemented by Artem Fedorov (artem.fedorov at blazemeter.com) and contributed by BlazeMeter Ltd.</li>
-    <li><bug>60190</bug>Content-Type is added for <code>POST</code> unconditionally. Contributed by Ubik Load Pack (support at ubikloadpack.com)</li>
-    <li><bug>62462</bug><pr>387</pr>Make delegation of credentials in SPNEGO possible again.</li>
-    <li><bug>58807</bug><code>Reset SSL State on Thread Group iteration only (was https.use.cached.ssl.context=false</code> is broken)</li>
-    <li><bug>62672</bug>HTTP Request send double requests when configure proxy with authentication. Implemented by Artem Fedorov (artem.fedorov at blazemeter.com) and contributed by BlazeMeter Ltd.</li>
-=======
->>>>>>> 856848b3
+    <li><bug>62672</bug>HTTP Request send double requests when configure proxy with authentication. Implemented by Artem Fedorov (artem.fedorov at blazemeter.com) and contributed by BlazeMeter.</li>
 </ul>
 
 <h3>Other Samplers</h3>
