<?xml version="1.0"?>
<!--
  ~ Licensed to the Apache Software Foundation (ASF) under one or more
  ~ contributor license agreements.  See the NOTICE file distributed with
  ~ this work for additional information regarding copyright ownership.
  ~ The ASF licenses this file to you under the Apache License, Version 2.0
  ~ (the "License"); you may not use this file except in compliance with
  ~ the License.  You may obtain a copy of the License at
  ~
  ~ http://www.apache.org/licenses/LICENSE-2.0
  ~
  ~ Unless required by applicable law or agreed to in writing, software
  ~ distributed under the License is distributed on an "AS IS" BASIS,
  ~ WITHOUT WARRANTIES OR CONDITIONS OF ANY KIND, either express or implied.
  ~ See the License for the specific language governing permissions and
  ~ limitations under the License.
  -->

<!DOCTYPE document
[
<!ENTITY hellip   "&#x02026;" >
<!ENTITY rarr     "&#x02192;" >
<!ENTITY vellip   "&#x022EE;" >
<!ENTITY nbsp     "&#x00A0;" >
]>
<document>
<properties>
    <author email="dev AT jmeter.apache.org">JMeter developers</author>
    <title>Changes</title>
</properties>
<body>
<section name="Changes">
<style type="text/css"><!--
h2 { color: #960000; }
h3 { color: #960000; }
--></style>
<note>
<b>This page details the changes made in the current version only.</b>
<br></br>
Earlier changes are detailed in the <a href="changes_history.html">History of Previous Changes</a>.
</note>


<!--  =================== 5.4.1 =================== -->

<h1>Version 5.4.1</h1>
<p>
Summary
</p>
<ul>
<li><a href="#New and Noteworthy">New and Noteworthy</a></li>
<li><a href="#Incompatible changes">Incompatible changes</a></li>
<li><a href="#Bug fixes">Bug fixes</a></li>
<li><a href="#Improvements">Improvements</a></li>
<li><a href="#Non-functional changes">Non-functional changes</a></li>
<li><a href="#Known problems and workarounds">Known problems and workarounds</a></li>
<li><a href="#Thanks">Thanks</a></li>

</ul>

<ch_section>New and Noteworthy</ch_section>
<!--
<ch_title>Core improvements</ch_title>
<ch_title>Test Plan</ch_title>
<ch_title>Scripting / Debugging enhancements</ch_title>
<ch_title>Functions</ch_title>
-->
<ch_title>UX improvements</ch_title>

<!-- =================== Incompatible changes =================== -->

<ch_section>Incompatible changes</ch_section>
<ul>
    <li>Restart after LAF change has been reinstated, it had been removed in JMeter 5.3</li>
</ul>
<!-- =================== Improvements =================== -->

<ch_section>Improvements</ch_section>

<h3>HTTP Samplers and Test Script Recorder</h3>
<ul>
</ul>

<h3>Other samplers</h3>
<ul>Bolt Sampler : added "transaction timeout" option
</ul>
<ul>Bolt Sampler : added "database" option, required for Neo4j 4.x (with multi-database support)
</ul>
<ul>Bolt Sampler : added "access mode" option, that allows running against a Neo4j Enterprise causal cluster,
    with proper query routing using the "neo4://" or "bolt+routing://" URL schemes.
</ul>

<h3>Controllers</h3>
<ul>
</ul>

<h3>Listeners</h3>
<ul>
</ul>

<h3>Timers, Assertions, Config, Pre- &amp; Post-Processors</h3>
<ul>Bolt Connection Configuration: added ConnectionPoolMaxSize parameter
</ul>

<h3>Functions</h3>
<ul>
</ul>

<h3>I18N</h3>
<ul>
</ul>

<h3>Report / Dashboard</h3>
<ul>
</ul>

<h3>General</h3>
<ul>
  <li><bug>65028</bug>Add documentation for the property <code>client.rmi.localport</code></li>
  <li><bug>65012</bug>Better handling of displaying long comments in the GUI</li>
</ul>

<ch_section>Non-functional changes</ch_section>
<ul>
    <li>Updated SaxonHE to 9.9.1-8 (from 9.9.1-7)</li>
    <li>Updated asm to 9.0 (from 7.3.1)</li>
    <li>Updated bouncycastle to 1.67 (from 1.66)</li>
    <li>Updated caffeine to 2.8.8 (from 2.8.0)</li>
    <li>Updated commons-codec to 1.15 (from 1.14)</li>
    <li>Updated commons-io to 2.8.0 (from 2.7)</li>
    <li>Updated commons-net to 3.7.2 (from 3.7)</li>
    <li>Updated jackson to 2.10.5 (from 2.10.3)</li>
    <li>Updated junit to 4.13.1 (from 4.13)</li>
    <li>Updated ph-commons to 9.5.1 (from 9.4.1)</li>
    <li>Updated ph-css to 6.2.3 (from 6.2.1)</li>
    <li>Updated groovy to 3.0.7 (from 3.0.5)</li>
    <li>Updated xstream to 1.4.15 (from 1.4.14)</li>
</ul>

 <!-- =================== Bug fixes =================== -->

<ch_section>Bug fixes</ch_section>

<h3>HTTP Samplers and Test Script Recorder</h3>
<ul>
  <li><bug>64955</bug>Keystore password not reset on reload</li>
  <li><bug>65002</bug>HTTP(S) Test Script recorder creates an invalid Basic authentication URL. Contributed by Ubik Load Pack (https://ubikloadpack.com)</li>
  <li><bug>65004</bug>HTTP(S) Test Script recorder computes wrong HTTP Request breaking the application. Contributed by Ubik Load Pack (https://ubikloadpack.com)</li>
  <li><bug>64543</bug>On MacOSX, Darklaf- IntelliJ Theme throws NPE in javax.swing.ToolTipManager.initiateToolTip</li>
  <li><bug>65024</bug>Sending mime type with parameter throws IllegalArgumentException</li>
  <li><bug>65029</bug>Try harder to correctly guess the URL for applets, when download embedded URLs is enabled</li>
</ul>

<h3>Other Samplers</h3>
<<<<<<< HEAD
<ul>Bolt Sampler : fixed error displaying results when "Record Query Results" is enabled.
=======
<ul>
  <li><bug>65034</bug>Ignore <code>SocketTimeoutException</code> on <code>BinaryTCPClientImpl</code>, when no EOM Byte is set. Regression
     introduced by commit c190641e4f0474a34a366a72364b0a8dd25bfc81 which fixed <bug>52104</bug>. That bug was bout handling
     the case of waiting for an EOM.</li>
>>>>>>> aa6c7633
</ul>

<h3>Controllers</h3>
<ul>
</ul>

<h3>Listeners</h3>
<ul>
  <li><bug>64821</bug>When importing XML formatted jtl files, sub samplers will get renamed</li>
  <li><bug>65052</bug>XPath2 Tester and JSON JMESPath Tester are missing in <code>view.results.tree.renderers_order</code> property</li>
</ul>

<h3>Timers, Assertions, Config, Pre- &amp; Post-Processors</h3>
<ul>
</ul>

<h3>Functions</h3>
<ul>
</ul>

<h3>I18N</h3>
<ul>
</ul>

<h3>Report / Dashboard</h3>
<ul>
</ul>

<h3>Documentation</h3>
<ul>
  <li><bug>64960</bug>Change scheduler reference in Thread Group documentation. Contributed by Ori Marko</li>
  <li><bug>65006</bug>Illustration for completed HTTP Request Defaults element (Figure 4.4) contains misleading info</li>
</ul>

<h3>General</h3>
<ul>
  <li><bug>64957</bug>When importing example test plan JMeter displays an NullPointerException</li>
  <li><bug>64961</bug>Darklaf: On Windows 7, NPE in BasicEditorPaneUI.cleanDisplayProperties with Darklaf Intellij</li>
  <li><bug>64963</bug>Blank comment tooltip is visible</li>
  <li><bug>64969</bug>RemoteJMeterEngineImpl#rexit doesn't unexport RemoteJMeterEngineImpl on exit. Contributed by luo_isaiah at qq.com</li>
  <li><bug>64984</bug>Darklaf LAF: Selecting a Test element does not work under certain screen resolutions on Windows. With the help of Jannis Weis</li>
  <li><bug>65008</bug>SampleResult.setIgnore() called from PostProcessor is not considered</li>
  <li><bug>64993</bug>Daklaf LAF: Menu navigation not working with keyboard shortcuts. With the help of Jannis Weis</li>
  <li><bug>65013</bug>POST multipart/form-data cURL code with quoted arguments is not imported correctly</li>
</ul>

 <!--  =================== Thanks =================== -->

<ch_section>Thanks</ch_section>
<p>We thank all contributors mentioned in bug and improvement sections above:
</p>
<ul>
  <li>Ori Marko (orimarko at gmail.com)</li>
  <li>罗寅卓 (luo_isaiah at qq.com)</li>
  <li><a href="https://ubikloadpack.com" >Ubik Load Pack</a></li>
  <li><a href="https://github.com/weisJ/darklaf">Jannis Weis</a></li>
</ul>
<p>We also thank bug reporters who helped us improve JMeter.</p>
<ul>
</ul>
<p>
Apologies if we have omitted anyone else.
</p>
 <!--  =================== Known bugs or issues related to JAVA Bugs =================== -->

<ch_section>Known problems and workarounds</ch_section>
<ul>
<li>The Once Only controller behaves correctly under a Thread Group or Loop Controller,
but otherwise its behaviour is not consistent (or clearly specified).</li>

<li>
The numbers that appear to the left of the green box are the number of active threads / total number of threads,
the total number of threads only applies to a locally run test, otherwise it will show <code>0</code> (see <bugzilla>55510</bugzilla>).
</li>

<li>
Note that under some windows systems you may have this WARNING:
<source>
java.util.prefs.WindowsPreferences
WARNING: Could not open/create prefs root node Software\JavaSoft\Prefs at root 0
x80000002. Windows RegCreateKeyEx(&hellip;) returned error code 5.
</source>
The fix is to run JMeter as Administrator, it will create the registry key for you, then you can restart JMeter as a normal user and you won't have the warning anymore.
</li>

<li>
You may encounter the following error:
<source>java.security.cert.CertificateException: Certificates does not conform to algorithm constraints</source>
 if you run a HTTPS request on a web site with a SSL certificate (itself or one of SSL certificates in its chain of trust) with a signature
 algorithm using MD2 (like <code>md2WithRSAEncryption</code>) or with a SSL certificate with a size lower than 1024 bits.
This error is related to increased security in Java 8+.
<br></br>
To allow you to perform your HTTPS request, you can downgrade the security of your Java installation by editing
the Java <code>jdk.certpath.disabledAlgorithms</code> property. Remove the MD2 value or the constraint on size, depending on your case.
<br></br>
This property is in this file:
<source>JAVA_HOME/jre/lib/security/java.security</source>
See  <bugzilla>56357</bugzilla> for details.
</li>

<li>
Under Mac OSX Aggregate Graph will show wrong values due to mirroring effect on numbers.
This is due to a known Java bug, see Bug <a href="https://bugs.openjdk.java.net/browse/JDK-8065373" >JDK-8065373</a>
The fix is to use JDK8_u45 or later.
</li>

<li>
View Results Tree may fail to display some HTML code under HTML renderer, see <bugzilla>54586</bugzilla>.
This is due to a known Java bug which fails to parse "<code>px</code>" units in row/col attributes.
See Bug <a href="https://bugs.openjdk.java.net/browse/JDK-8031109" >JDK-8031109</a>
The fix is to use JDK9 b65 or later.
</li>

<li>
JTable selection with keyboard (<keycombo><keysym>SHIFT</keysym><keysym>up/down</keysym></keycombo>) is totally unusable with Java 7 on Mac OSX.
This is due to a known Java bug <a href="https://bugs.openjdk.java.net/browse/JDK-8025126" >JDK-8025126</a>
The fix is to use JDK 8 b132 or later.
</li>

<li>
Since Java 11 the JavaScript implementation <a href="https://openjdk.java.net/jeps/335">Nashorn has been deprecated</a>.
Java will emit the following deprecation warnings, if you are using JavaScript based on Nashorn.
<source>
Warning: Nashorn engine is planned to be removed from a future JDK release
</source>
To silence these warnings, add <code>-Dnashorn.args=--no-deprecation-warning</code> to your Java arguments.
That can be achieved by setting the enviroment variable <code>JVM_ARGS</code>
<source>
export JVM_ARGS="-Dnashorn.args=--no-deprecation-warning"
</source>
</li>

<li>
With Java 15 the JavaScript implementation <a href="https://openjdk.java.net/jeps/372">Nashorn has been removed</a>. To add back a JSR-223 compatible JavaScript engine you have two options:
  <dl>
    <dt>Use Mozilla Rhino</dt>
    <dd>Copy <a href="https://github.com/mozilla/rhino/releases/download/Rhino1_7_13_Release/rhino-engine-1.7.13.jar">rhino-engine-1.7.13.jar</a> into <code>$JMETER_HOME/lib/ext</code>.</dd>
    <dt>Use OpenJDK Nashorn</dt>
    <dd>
      The OpenJDK Nashorn implementation comes as a module. To use it, you will have to download it and add it to the module path. A hacky way to download the version 15.0 and its dependencies and set the module path is outlined below:
      <source>
mkdir lib/modules
pushd lib/modules
wget https://repo1.maven.org/maven2/org/openjdk/nashorn/nashorn-core/15.0/nashorn-core-15.0.jar
wget https://repo1.maven.org/maven2/org/ow2/asm/asm/9.0/asm-9.0.jar
wget https://repo1.maven.org/maven2/org/ow2/asm/asm-commons/9.0/asm-commons-9.0.jar
wget https://repo1.maven.org/maven2/org/ow2/asm/asm-util/9.0/asm-util-9.0.jar
wget https://repo1.maven.org/maven2/org/ow2/asm/asm-tree/9.0/asm-tree-9.0.jar
wget https://repo1.maven.org/maven2/org/ow2/asm/asm-analysis/9.0/asm-analysis-9.0.jar
popd
export JVM_ARGS="--modulepath $PWD/lib/modules"
./bin/jmeter
      </source>
    </dd>
  </dl>
</li>

</ul>

</section>
</body>
</document><|MERGE_RESOLUTION|>--- conflicted
+++ resolved
@@ -152,14 +152,11 @@
 </ul>
 
 <h3>Other Samplers</h3>
-<<<<<<< HEAD
 <ul>Bolt Sampler : fixed error displaying results when "Record Query Results" is enabled.
-=======
 <ul>
   <li><bug>65034</bug>Ignore <code>SocketTimeoutException</code> on <code>BinaryTCPClientImpl</code>, when no EOM Byte is set. Regression
      introduced by commit c190641e4f0474a34a366a72364b0a8dd25bfc81 which fixed <bug>52104</bug>. That bug was bout handling
      the case of waiting for an EOM.</li>
->>>>>>> aa6c7633
 </ul>
 
 <h3>Controllers</h3>
