<?xml version="1.0"?>
<!--
  ~ Licensed to the Apache Software Foundation (ASF) under one or more
  ~ contributor license agreements.  See the NOTICE file distributed with
  ~ this work for additional information regarding copyright ownership.
  ~ The ASF licenses this file to you under the Apache License, Version 2.0
  ~ (the "License"); you may not use this file except in compliance with
  ~ the License.  You may obtain a copy of the License at
  ~
  ~ http://www.apache.org/licenses/LICENSE-2.0
  ~
  ~ Unless required by applicable law or agreed to in writing, software
  ~ distributed under the License is distributed on an "AS IS" BASIS,
  ~ WITHOUT WARRANTIES OR CONDITIONS OF ANY KIND, either express or implied.
  ~ See the License for the specific language governing permissions and
  ~ limitations under the License.
  -->

<document next="get-started.html" id="$Id$">
<properties>
<title>User's Manual</title>
</properties>

<body>
<section name="User's Manual" anchor="index">
<p>Click on the section name to go straight to the section.
    Click on the "+" to go to the relevant section of the detailed section list,
    where you can select individual subsections.</p>

<subsection name="Section Summary" anchor="summary">
<ul>
  <li><a href="../changes.html">Changes</a></li>
  <li><a href="#get-started">+</a>...<a href="get-started.html">1. Getting Started</a></li>
  <li><a href="#build-test-plan">+</a>...<a href="build-test-plan.html">2. Building a Test Plan</a></li>
  <li><a href="#test_plan">+</a>...<a href="test_plan.html">3. Elements of a Test Plan</a></li>
  <li><a href="#build-web-test-plan">+</a>...<a href="build-web-test-plan.html">4. Building a Web Test Plan</a></li>
  <li><a href="#build-adv-web-test-plan">+</a>...<a href="build-adv-web-test-plan.html">5. Building an Advanced Web Test Plan</a></li>
  <li><a href="#build-db-test-plan">+</a>...<a href="build-db-test-plan.html">6. Building a Database Test Plan</a></li>
  <li><a href="#build-ftp-test-plan">+</a>...<a href="build-ftp-test-plan.html">7. Building an FTP Test Plan</a></li>
  <li><a href="#build-ldap-test-plan">+</a>...<a href="build-ldap-test-plan.html">8a. Building an LDAP Test Plan</a></li>
  <li><a href="#build-ldapext-test-plan">+</a>...<a href="build-ldapext-test-plan.html">8b. Building an Extended LDAP Test Plan</a></li>
  <li><a href="#build-ws-test-plan">+</a>...<a href="build-ws-test-plan.html">9. Building a Webservice Test Plan</a></li>
  <li><a href="#build-jms-point-to-point-test-plan">+</a>...<a href="build-jms-point-to-point-test-plan.html">10. Building a JMS Point to point Test Plan</a></li>
  <li><a href="#build-jms-topic-test-plan">+</a>...<a href="build-jms-topic-test-plan.html">11. Building a JMS Topic Test Plan</a></li>
  <li><a href="#listeners">+</a>...<a href="listeners.html">12. Listeners</a></li>
  <li><a href="#remote-test">+</a>...<a href="remote-test.html">13. Remote Testing</a></li>
  <li><a href="#generating-dashboard">+</a>...<a href="generating-dashboard.html">14. Dashboard Report</a></li>
  <li><a href="#realtime-results">+</a>...<a href="realtime-results.html">15. Real time Results</a></li>
  <li><a href="#best-practices">+</a>...<a href="best-practices.html">16. Best Practices</a></li>
  <li><a href="#boss">+</a>...<a href="boss.html">17. Help! My boss wants me to load test our web app!</a></li>
  <li><a href="#component_reference">+</a>...<a href="component_reference.html">18. Component Reference</a></li>
  <li><a href="#properties_reference">+</a>...<a href="properties_reference.html">19. Properties Reference</a></li>
  <li><a href="#functions">+</a>...<a href="functions.html">20. Functions</a></li>
  <li><a href="#regex">+</a>...<a href="regular_expressions.html">21. Regular Expressions</a></li>
  <li><a href="#hints">+</a>...<a href="hints_and_tips.html">22. Hints and Tips</a></li>
  <li><a href="#glossary">+</a>...<a href="glossary.html">23. Glossary</a></li>
  <li><a href="#curl">+</a>...<a href="curl.html">24. Curl</a></li>
<<<<<<< HEAD
  <li><a href="#correlation">+</a>...<a href="correlation.html">25. Auto-Correlation</a></li>
  <li><a href="#history_future">+</a>...<a href="history_future.html">26. History / Future</a></li>
=======
  <li><a href="#history_future">+</a>...<a href="history_future.html">25. History / Future</a></li>
>>>>>>> 8b6578cf
</ul>
</subsection>
<subsection name="Detailed Section List" anchor="details">
<ul>
  <li><a name="get-started"/><a href="get-started.html">1. Getting Started</a>
  <ul>
     <li><a href="get-started.html#overview">1.0 Overview</a></li>
     <ul>
        <li><a href="get-started.html#test_plan_building">Test plan building</a></li>
        <li><a href="get-started.html#load_test_running">Load Test running</a></li>
        <li><a href="get-started.html#load_test_analysis">Load Test analysis</a></li>
        <li><a href="get-started.html#lets_start">Let's start</a></li>
     </ul>
     <li><a href="get-started.html#requirements">1.1 Requirements</a></li>
     <ul>
        <li><a href="get-started.html#java_versions">1.1.1 Java Version</a></li>
        <li><a href="get-started.html#os">1.1.2 Operating Systems</a></li>
     </ul>
     <li><a href="get-started.html#optional">1.2 Optional</a>
     <ul>
        <li><a href="get-started.html#opt_compiler">1.2.1 Java Compiler</a></li>
        <li><a href="get-started.html#opt_sax">1.2.2 SAX XML Parser</a></li>
        <li><a href="get-started.html#opt_email">1.2.3 Email Support</a></li>
        <li><a href="get-started.html#opt_ssl">1.2.4 SSL Encryption</a></li>
        <li><a href="get-started.html#opt_jdbc">1.2.5 JDBC Driver</a></li>
        <li><a href="get-started.html#opt_jms">1.2.6 JMS client</a></li>
        <li><a href="get-started.html#libraries_activemq">1.2.7 Libraries for ActiveMQ JMS</a></li>
     </ul>
     </li>
     <li><a href="get-started.html#install">1.3 Installation</a></li>
     <li><a href="get-started.html#running">1.4 Running JMeter</a>
     <ul>
        <li><a href="get-started.html#classpath">1.4.1 JMeter's Classpath</a></li>
        <li><a href="get-started.html#template">1.4.2 Create Test Plan from Template</a></li>
        <li><a href="get-started.html#proxy_server">1.4.3 Using JMeter behind a proxy</a></li>
        <li><a href="get-started.html#non_gui">1.4.4 CLI mode</a></li>
        <li><a href="get-started.html#server">1.4.5 Server Mode</a></li>
        <li><a href="get-started.html#override">1.4.6 Overriding Properties Via The Command Line</a></li>
        <li><a href="get-started.html#logging">1.4.7 Logging and Error Messages</a></li>
        <li><a href="get-started.html#options">1.4.8 Full list of command-line options</a></li>
        <li><a href="get-started.html#shutdown">1.4.9 CLI mode shutdown</a></li>
     </ul>
     </li>
     <li><a href="get-started.html#configuring_jmeter">1.5 Configuring JMeter</a></li>
  </ul>
  </li>
  <li><a name="build-test-plan"/><a href="build-test-plan.html">2. Building a Test Plan</a>
  <ul>
     <li><a href="build-test-plan.html#add_remove">2.1 Adding and Removing Elements</a></li>
     <li><a href="build-test-plan.html#load_save">2.2 Loading and Saving Elements</a></li>
     <li><a href="build-test-plan.html#config_element">2.3 Configuring Tree Elements</a></li>
     <li><a href="build-test-plan.html#save">2.4 Saving the Test Plan</a></li>
     <li><a href="build-test-plan.html#run">2.5 Running a Test Plan</a></li>
     <li><a href="build-test-plan.html#stop">2.6 Stopping a Test</a></li>
     <li><a href="build-test-plan.html#error_reporting">2.7 Error reporting</a></li>
  </ul>
  </li>
  <li><a name="test_plan"/><a href="test_plan.html">3. Elements of a Test Plan</a>
  <ul>
     <li><a href="test_plan.html#thread_group">3.1 Thread Group</a></li>
     <li><a href="test_plan.html#controllers">3.2 Controllers</a>
     <ul>
        <li><a href="test_plan.html#samplers">3.2.1 Samplers</a></li>
        <li><a href="test_plan.html#logic_controller">3.2.2 Logic Controllers</a></li>
        <li><a href="test_plan.html#test_fragments">3.2.3 Test Fragments</a></li>
     </ul>
     </li>
     <li><a href="test_plan.html#listeners">3.3 Listeners</a></li>
     <li><a href="test_plan.html#timers">3.4 Timers</a></li>
     <li><a href="test_plan.html#assertions">3.5 Assertions</a></li>
     <li><a href="test_plan.html#config_elements">3.6 Configuration Elements</a></li>
     <li><a href="test_plan.html#preprocessors">3.7 Pre-Processor Elements</a></li>
     <li><a href="test_plan.html#postprocessors">3.8 Post-Processor Elements</a></li>
     <li><a href="test_plan.html#executionorder">3.9 Execution order</a></li>
     <li><a href="test_plan.html#scoping_rules">3.10 Scoping Rules</a></li>
     <li><a href="test_plan.html#properties">3.11 Properties and Variables</a></li>
     <li><a href="test_plan.html#using_variables">3.12 Using Variables to parameterise tests</a></li>
 </ul>
 </li>
 <li><a name="build-web-test-plan"/><a href="build-web-test-plan.html">4. Building a Web Test Plan</a>
     <ul>
        <li><a href="build-web-test-plan.html#adding_users">4.1 Adding Users</a></li>
        <li><a href="build-web-test-plan.html#adding_defaults">4.2 Adding Default HTTP Request Properties</a></li>
        <li><a href="build-web-test-plan.html#adding_cookie_support">4.3 Adding Cookie Support</a></li>
        <li><a href="build-web-test-plan.html#adding_requests">4.4 Adding HTTP Requests</a></li>
        <li><a href="build-web-test-plan.html#adding_listener">4.5 Adding a Listener to View/Store the Test Results</a></li>
        <li><a href="build-web-test-plan.html#logging_in">4.6 Logging in to a web-site</a></li>
     </ul>
 </li>
 <li><a name="build-adv-web-test-plan"/><a href="build-adv-web-test-plan.html">5. Building an Advanced Web Test Plan</a>
     <ul>
        <li><a href="build-adv-web-test-plan.html#session_url_rewriting">5.1 Handling User Sessions With URL Rewriting</a></li>
        <li><a href="build-adv-web-test-plan.html#header_manager">5.2 Using a Header Manager</a></li>
     </ul>
 </li>
 <li><a name="build-db-test-plan"/><a href="build-db-test-plan.html">6. Building a Database Test Plan</a>
     <ul>
        <li><a href="build-db-test-plan.html#adding_users">6.1 Adding Users</a></li>
        <li><a href="build-db-test-plan.html#adding_requests">6.2 Adding JDBC Requests</a></li>
        <li><a href="build-db-test-plan.html#adding_listener">6.3 Adding a Listener to View/Store the Test Results</a></li>
     </ul>
 </li>
 <li><a name="build-ftp-test-plan"/><a href="build-ftp-test-plan.html">7. Building an FTP Test Plan</a>
     <ul>
        <li><a href="build-ftp-test-plan.html#adding_users">7.1 Adding Users</a></li>
        <li><a href="build-ftp-test-plan.html#adding_defaults">7.2 Adding Default FTP Request Properties</a></li>
        <li><a href="build-ftp-test-plan.html#adding_requests">7.3 Adding FTP Requests</a></li>
        <li><a href="build-ftp-test-plan.html#adding_listener">7.4 Adding a Listener to View/Store the Test Results</a></li>
     </ul>
 </li>
 <li><a name="build-ldap-test-plan"/><a href="build-ldap-test-plan.html">8a. Building an LDAP Test Plan</a>
  <ul>
    <li><a href="build-ldap-test-plan.html#adding_users">8a.1 Adding Users</a></li>
    <li><a href="build-ldap-test-plan.html#add_login">8a.2 Adding Login Config Element</a></li>
    <li><a href="build-ldap-test-plan.html#add_defaults">8a.3 Adding LDAP Request Defaults</a></li>
    <li><a href="build-ldap-test-plan.html#add_requests">8a.4 Adding LDAP Requests</a></li>
    <li><a href="build-ldap-test-plan.html#ResponseAssertion">8a.5 Adding a Response Assertion</a></li>
    <li><a href="build-ldap-test-plan.html#add_listener">8a.6 Adding a Listener to View/Store the Test Results</a></li>
  </ul>
 </li>
 <li><a name="build-ldapext-test-plan"/><a href="build-ldap-test-plan.html">8b. Building an Extended LDAP Test Plan</a>
  <ul>
    <li><a href="build-ldapext-test-plan.html#ext_adding_users">8b.1 Adding Users</a></li>
    <li><a href="build-ldapext-test-plan.html#add_login">8b.2 Adding LDAP Extended Request Defaults</a></li>
    <li><a href="build-ldapext-test-plan.html#add_extrequests">8b.3 Adding LDAP Requests</a></li>
    <li><a href="build-ldapext-test-plan.html#add_ldapext_listener">8b.4 Adding a Listener to View/Store the Test Results</a></li>
   </ul>
 </li>
 <li><a name="build-ws-test-plan"/><a href="build-ws-test-plan.html">9. Building a Webservice Test Plan</a></li>
 <li><a name="build-jms-point-to-point-test-plan"/><a href="build-jms-point-to-point-test-plan.html">10. Building a JMS Point to point Test Plan</a></li>
 <li><a name="build-jms-topic-test-plan"/><a href="build-jms-topic-test-plan.html">11. Building a JMS topic Test Plan</a></li>
 <li><a name="listeners"/><a href="listeners.html">12. Introduction to Listeners</a></li>
 <li><a name="remote-test"/><a href="remote-test.html">13. Remote Testing</a></li>
 <li><a name="generating-dashboard"/><a href="generating-dashboard.html">14. Dashboard Report</a>
   <ul>
     <li><a href="generating-dashboard.html#overview">14.1 Overview</a></li>
     <li><a href="generating-dashboard.html#configuration">14.2 Configuring Dashboard Generation</a></li>
     <li><a href="generating-dashboard.html#report">14.3 Generating reports</a></li>
     <li><a href="generating-dashboard.html#default_graphs">14.4 Default graphs</a></li>
     <li><a href="generating-dashboard.html#development">14.5 Want to improve Report Dashboard</a></li>
   </ul>
 </li>
 <li><a name="realtime-results"/><a href="realtime-results.html">15. Real time Results</a></li>
 <li><a name="best-practices"/><a href="best-practices.html">16. Best Practices</a></li>
 <li><a name="boss"/><a href="boss.html">17. Help! My boss wants me to load test our web app!</a></li>
 <li><a name="component_reference"/><a href="component_reference.html">18. Component Reference</a></li>
 <li><a name="properties"/><a href="properties_reference.html">19. Properties reference</a></li>
 <li><a name="functions"/><a href="functions.html">20. Functions</a></li>
 <li><a name="regex"/><a href="regular_expressions.html">21. Regular Expressions</a></li>
 <li><a name="hints"/><a href="hints_and_tips.html">22. Hints and Tips</a></li>
 <li><a name="glossary"/><a href="glossary.html">23. Glossary</a></li>
 <li><a name="curl"/><a href="curl.html">24. Curl</a>
  <ul>
     <li><a href="curl.html#enter_command">24.1 How to enter (a) command(s)</a></li>
     <li><a href="curl.html#curl_options">24.2 Curl options supported</a></li>
     <li><a href="curl.html#warning">24.3 Warning </a></li>
     <li><a href="curl.html#example">24.4 Some Examples</a></li>
   </ul>
 </li>
<<<<<<< HEAD
  <li><a name="correlation"/><a href="correlation.html">25. Auto-Correlation</a>
  <ul>
     <li><a href="correlation.html#correlation_process">25.1 How to perform Auto-Correlation</a></li>
     <ul>
        <li><a href="correlation.html#jmx_file">25.1.1 JMX File</a></li>
        <li><a href="correlation.html#import_rule">25.1.2 Import/Export Rule</a></li>
     </ul>
     <li><a href="correlation.html#avoid_mistakes">25.2 Mistakes to avoid and Best Practices</a></li>
     <li><a href="correlation.html#naming_convention">25.3 Correlatable Parameter Naming convention</a></li>
     <li><a href="correlation.html#rule_file_format">25.4 Rule File format</a></li>
     <li><a href="correlation.html#limitations">25.5 Limitations</a></li>
   </ul>
 </li>
 <li><a name="history_future"/><a href="history_future.html">26. History / Future</a></li>
=======
 <li><a name="history_future"/><a href="history_future.html">25. History / Future</a></li>

>>>>>>> 8b6578cf
</ul>
</subsection>

</section>
</body>
</document><|MERGE_RESOLUTION|>--- conflicted
+++ resolved
@@ -55,12 +55,8 @@
   <li><a href="#hints">+</a>...<a href="hints_and_tips.html">22. Hints and Tips</a></li>
   <li><a href="#glossary">+</a>...<a href="glossary.html">23. Glossary</a></li>
   <li><a href="#curl">+</a>...<a href="curl.html">24. Curl</a></li>
-<<<<<<< HEAD
   <li><a href="#correlation">+</a>...<a href="correlation.html">25. Auto-Correlation</a></li>
   <li><a href="#history_future">+</a>...<a href="history_future.html">26. History / Future</a></li>
-=======
-  <li><a href="#history_future">+</a>...<a href="history_future.html">25. History / Future</a></li>
->>>>>>> 8b6578cf
 </ul>
 </subsection>
 <subsection name="Detailed Section List" anchor="details">
@@ -220,7 +216,6 @@
      <li><a href="curl.html#example">24.4 Some Examples</a></li>
    </ul>
  </li>
-<<<<<<< HEAD
   <li><a name="correlation"/><a href="correlation.html">25. Auto-Correlation</a>
   <ul>
      <li><a href="correlation.html#correlation_process">25.1 How to perform Auto-Correlation</a></li>
@@ -235,10 +230,7 @@
    </ul>
  </li>
  <li><a name="history_future"/><a href="history_future.html">26. History / Future</a></li>
-=======
- <li><a name="history_future"/><a href="history_future.html">25. History / Future</a></li>
-
->>>>>>> 8b6578cf
+
 </ul>
 </subsection>
 
