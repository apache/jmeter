--- conflicted
+++ resolved
@@ -112,11 +112,7 @@
         <tr><td>Information</td><td> <a href="#__machineIP">machineIP</a></td><td>get the local machine IP address</td><td>2.6</td></tr>
         <tr><td>Information</td><td> <a href="#__machineName">machineName</a></td><td>get the local machine name</td><td>1.X</td></tr>
         <tr><td>Information</td><td> <a href="#__time">time</a></td><td>return current time in various formats</td><td>2.2</td></tr>
-<<<<<<< HEAD
-        <tr><td>Information</td><td> <a href="#__timeShifting">timeShifting</a></td><td>return a date in various formats with the specified amount of seconds/minutes/hours/days/months added</td><td>3.3</td></tr>
-=======
         <tr><td>Information</td><td> <a href="#__timeShift">timeShift</a></td><td>return a date in various formats with the specified amount of seconds/minutes/hours/days added</td><td>3.3</td></tr>
->>>>>>> 85e9cdad
         <tr><td>Information</td><td> <a href="#__log">log</a></td><td>log (or display) a message (and return the value)</td><td>2.2</td></tr>
         <tr><td>Information</td><td> <a href="#__logn">logn</a></td><td>log (or display) a message (empty return value)</td><td>2.2</td></tr>
         <tr><td>Input</td><td> <a href="#__StringFromFile">StringFromFile</a></td><td>read a line from a file</td><td>1.9</td></tr>
@@ -1088,8 +1084,6 @@
 </p>
 </component>
 
-
-
 <component index="&sect-num;.5.18" name="__jexl2">
 <description>
     <p>The jexl function returns the result of evaluating a 
@@ -1507,36 +1501,13 @@
 </component>
 
 
-<<<<<<< HEAD
-<component index="&sect-num;.5.22" name="__timeShifting">
-<description>
-    <p>The timeShifting function returns a date in various formats with the specified amount of seconds/minutes/hours/days/months added</p>
-=======
 <component index="&sect-num;.5.22" name="__timeShift">
 <description>
     <p>The timeShift function returns a date in the given format with the specified amount of seconds, minutes, hours, days or months added</p>
->>>>>>> 85e9cdad
     </description>
 <properties>
         <property name="Format" required="No">
         The format to be passed to DateTimeFormatter.
-<<<<<<< HEAD
-        If omitted, the function use milliseconds since epoch format.
-        </property>
-        <property name="Date to shift" required="No">
-        Indicate the date with the format from first paramater to shift
-        If omitted, the date is set to now
-        </property>
-        <property name="value to shift" required="No">
-        Indicate the specified amount of seconds/minutes/hours/days/mounths to add according to this usage :
-        <li><code>5s</code> for Second value</li>
-        <li><code>5m</code> for Minute value</li>
-        <li><code>5H</code> for Hour value</li>
-        <li><code>5d</code> for Day value</li>
-        <li><code>5M</code> for Month value</li>
-        To shift in the pass, you just have to indicate <code>-5d</code> by example to remove 5 days.
-        If omitted, nothing is add
-=======
         If omitted, the function uses milliseconds since epoch format.
         </property>
         <property name="Date to shift" required="No">
@@ -1552,7 +1523,6 @@
         <li><code>P2D</code> parses as 2 days</li>
         <li><code>-P6H3M</code> parses as -6 hours and -3 minutes</li>
         </ul>
->>>>>>> 85e9cdad
         </property>
         <property name="Name of variable" required="No">The name of the variable to set.</property>
 </properties>
