/*
 * Licensed to the Apache Software Foundation (ASF) under one or more
 * contributor license agreements.  See the NOTICE file distributed with
 * this work for additional information regarding copyright ownership.
 * The ASF licenses this file to You under the Apache License, Version 2.0
 * (the "License"); you may not use this file except in compliance with
 * the License.  You may obtain a copy of the License at
 *
 *   http://www.apache.org/licenses/LICENSE-2.0
 *
 * Unless required by applicable law or agreed to in writing, software
 * distributed under the License is distributed on an "AS IS" BASIS,
 * WITHOUT WARRANTIES OR CONDITIONS OF ANY KIND, either express or implied.
 * See the License for the specific language governing permissions and
 * limitations under the License.
 *
 */

package org.apache.jmeter.protocol.http.util;

import static org.junit.Assert.assertEquals;
import static org.junit.Assert.assertNotEquals;

import java.nio.charset.StandardCharsets;

import org.apache.jmeter.config.Arguments;
import org.apache.jmeter.testelement.property.CollectionProperty;
import org.junit.Rule;
import org.junit.Test;
import org.junit.rules.ExpectedException;

public class TestHTTPArgument {
 
        @Rule
        public final ExpectedException exception = ExpectedException.none();

        @Test
        public void testCloning() throws Exception {
            HTTPArgument arg = new HTTPArgument("name.?", "value_ here");
            assertEquals("name.?", arg.getName());
            assertEquals("value_ here", arg.getValue());
            assertEquals("name.%3F", arg.getEncodedName());
            assertEquals("value_+here", arg.getEncodedValue());
            HTTPArgument clone = (HTTPArgument) arg.clone();
            assertEquals("name.%3F", clone.getEncodedName());
            assertEquals("value_+here", clone.getEncodedValue());
            assertEquals("name.?", clone.getName());
            assertEquals("value_ here", clone.getValue());
        }

        @Test
        public void testConversion() throws Exception {
            Arguments args = new Arguments();
            args.addArgument("name.?", "value_ here");
            args.addArgument("name$of property", "value_.+");
            HTTPArgument.convertArgumentsToHTTP(args);
            CollectionProperty argList = args.getArguments();
            HTTPArgument httpArg = (HTTPArgument) argList.get(0).getObjectValue();
            assertEquals("name.%3F", httpArg.getEncodedName());
            assertEquals("value_+here", httpArg.getEncodedValue());
            httpArg = (HTTPArgument) argList.get(1).getObjectValue();
            assertEquals("name%24of+property", httpArg.getEncodedName());
            assertEquals("value_.%2B", httpArg.getEncodedValue());
        }

        @Test
        public void testEncoding() throws Exception {
            HTTPArgument arg;
            arg = new HTTPArgument("name.?", "value_ here", false);
            assertEquals("name.?", arg.getName());
            assertEquals("value_ here", arg.getValue());
            assertEquals("name.%3F", arg.getEncodedName());
            assertEquals("value_+here", arg.getEncodedValue());
            // Show that can bypass encoding:
            arg.setAlwaysEncoded(false);
            assertEquals("name.?", arg.getEncodedName());
            assertEquals("value_ here", arg.getEncodedValue());
<<<<<<< HEAD
=======

>>>>>>> 4fa9dd69
            // The sample does not use a valid encoding
            arg = new HTTPArgument("name.?", "value_ here", true);
            assertEquals("name.?", arg.getName());
            assertEquals("value_ here", arg.getValue());
            assertEquals("name.%3F", arg.getEncodedName());
            assertEquals("value_+here", arg.getEncodedValue());
            arg.setAlwaysEncoded(false); // by default, name/value are encoded on fetch
            assertEquals("name.?", arg.getEncodedName());
            assertEquals("value_ here", arg.getEncodedValue());

            // Try a real encoded argument
            arg = new HTTPArgument("name.%3F", "value_+here", true);
            assertEquals("name.?", arg.getName());
            assertEquals("value_ here", arg.getValue());
            assertEquals("name.%3F", arg.getEncodedName());
            assertEquals("value_+here", arg.getEncodedValue());
            // Show that can bypass encoding:
            arg.setAlwaysEncoded(false);
            assertEquals("name.?", arg.getEncodedName());
            assertEquals("value_ here", arg.getEncodedValue());

            arg = new HTTPArgument("", "\00\01\07", "", false);
            arg.setAlwaysEncoded(false);
            assertEquals("", arg.getEncodedName());
            assertEquals("\00\01\07", arg.getEncodedValue());
        }

        @Test
        public void testShift_JISEncoding() throws Exception {
            testEncodings("Shift_JIS");
        }

        @Test
        public void testUS_ASCIIEncoding() throws Exception {
            testEncodings("US-ASCII");
        }

        @Test
        public void testCP1252Encoding() throws Exception {
            testEncodings("CP1252");
        }

        @Test
        public void testDecoderException() throws Exception {
            // When invalid string is passed IllegalArgumentException exception occurs
            exception.expect(IllegalArgumentException.class);
            exception.expectMessage("org.apache.commons.codec.DecoderException: Invalid URL encoding: not a valid digit");
            new HTTPArgument("s=*&^%~@==y", "\00\01\07", true, "UTF-8");
        }

        @Test
        public void testUnsupportedEncodingException() throws Exception {
            // When invalid encoding(UTF-9) is passed error occurs
            exception.expect(Error.class);
            exception.expectMessage("java.io.UnsupportedEncodingException: UTF-9");
            new HTTPArgument("name.?", "\00\01\07", true, "UTF-9");
        }

        @Test
        public void testWithShift_JIS_Encoding() throws Exception {
            String encodedValue = "%8F%89%8A%FA%92l%91%E5%8D%E3%8Es";
            byte[] data = new byte[] {-27, -120, -99, -26, -100, -97, -27, -128, -92, -27, -92, -89, -23, -104, -86, -27,
                    -72, -126};
            String value = new String(data, StandardCharsets.UTF_8);
            HTTPArgument arg;
            // Passing real encoded value of Japanese character as
            // %8F%89%8A%FA%92l%91%E5%8D%E3%8Es and try to decode with Shift_JIS encoding
            arg = new HTTPArgument("name.?", encodedValue, true, "Shift_JIS");
            assertEquals("HTTPArgument(\"name.?\", encodedValue, true, \"Shift_JIS\").getValue()", value, arg.getValue());
        }

        @Test
        public void testWithUTF_Encoding() throws Exception {
            String encodedValue = "%8F%89%8A%FA%92l%91%E5%8D%E3%8Es";
            byte[] data = new byte[] {-27, -120, -99, -26, -100, -97, -27, -128, -92, -27, -92, -89, -23, -104, -86, -27,
                    -72, -126};
            String value = new String(data, StandardCharsets.UTF_8);
            HTTPArgument arg;
            // Passing real encoded value of Japanese character as
            // %8F%89%8A%FA%92l%91%E5%8D%E3%8Es and try to decode with UTF-8 encoding
            arg = new HTTPArgument("name.?", encodedValue, true, "UTF-8");
            assertNotEquals("HTTPArgument(\"name.?\", encodedValue, true, \"UTF-8\").getValue()", value, arg.getValue());
        }

        private void testEncodings(String encoding) {
            HTTPArgument arg;
            arg = new HTTPArgument("name.?", "value_ here", false, encoding);
            assertEquals("HTTPArgument(\"name.?\", \"value_ here\", false, encoding).getName()", "name.?", arg.getName());
            assertEquals("HTTPArgument(\"name.?\", \"value_ here\", false, encoding).getValue()", "value_ here", arg.getValue());
            assertEquals("HTTPArgument(\"name.?\", \"value_ here\", false, encoding).getEncodedName()", "name.%3F", arg.getEncodedName());
            assertEquals("HTTPArgument(\"name.?\", \"value_ here\", false, encoding).getValue()", "value_+here", arg.getEncodedValue());
            // Show that can bypass encoding:
            arg.setAlwaysEncoded(false);
            assertEquals("setAlwaysEncoded=false => HTTPArgument(\"name.?\", \"value_ here\", false, encoding).getEncodedName()"
                + " should not be encoded", "name.?", arg.getEncodedName());
            assertEquals("setAlwaysEncoded=false => HTTPArgument(\"name.?\", \"value_ here\", false, encoding).getValue()"
                + " should not be encoded", "value_ here", arg.getEncodedValue());

            // When the name and value parameter does not have valid encoded value (Encoded
            // and Decoded values are same)
            // In real encoded value for "name.?" is "name.%3F" and the encoded value for
            // "value_here" is "value_+here"
            arg = new HTTPArgument("name.?", "value_ here", true, encoding);
            assertEquals("HTTPArgument(\"name.?\", \"value_ here\", true, encoding).getName()", "name.?", arg.getName());
            assertEquals("HTTPArgument(\"name.?\", \"value_ here\", true, encoding).getValue()", "value_ here", arg.getValue());
            assertEquals("HTTPArgument(\"name.?\", \"value_ here\", true, encoding).getEncodedName()", "name.%3F", arg.getEncodedName());
            assertEquals("HTTPArgument(\"name.?\", \"value_ here\", true, encoding).getValue()", "value_+here", arg.getEncodedValue());
            arg.setAlwaysEncoded(false); // by default, name/value are encoded on fetch
            assertEquals("setAlwaysEncoded=false => HTTPArgument(\"name.?\", \"value_ here\", true, encoding).getEncodedName()"
                + " should not be encoded", "name.?", arg.getEncodedName());
            assertEquals("setAlwaysEncoded=false => HTTPArgument(\"name.?\", \"value_ here\", true, encoding).getValue()"
                + " should not be encoded", "value_ here", arg.getEncodedValue());

            // Try a real encoded argument
            arg = new HTTPArgument("name.%3F", "value_+here", true, encoding);
            assertEquals("HTTPArgument(\"name.%3F\", \"value_+here\", true, encoding).getName()", "name.?", arg.getName());
            assertEquals("HTTPArgument(\"name.%3F\", \"value_+here\", true, encoding).getValue()", "value_ here", arg.getValue());
            assertEquals("HTTPArgument(\"name.%3F\", \"value_+here\", true, encoding).getEncodedName()", "name.%3F", arg.getEncodedName());
            assertEquals("HTTPArgument(\"name.%3F\", \"value_+here\", true, encoding).getValue()", "value_+here", arg.getEncodedValue());
            // Show that can bypass encoding:
            arg.setAlwaysEncoded(false);
            assertEquals("setAlwaysEncoded=false => HTTPArgument(\"name.%3F\", \"value_+here\", true, encoding).getEncodedName()"
                + " should not be encoded", "name.?", arg.getEncodedName());
            assertEquals("setAlwaysEncoded=false => HTTPArgument(\"name.%3F\", \"value_+here\", true, encoding).getValue()"
                + "should not be encoded", "value_ here", arg.getEncodedValue());

            arg = new HTTPArgument("", "\00\01\07", "", false, encoding);
            arg.setAlwaysEncoded(false);
            assertEquals("setAlwaysEncoded=false => HTTPArgument(\"\", \"\00\01\07\", \"\", false, encoding).getEncodedName()"
                + " should not be encoded", "", arg.getEncodedName());
            assertEquals("setAlwaysEncoded=false => HTTPArgument(\"\", \"\00\01\07\", \"\", false, encoding).getValue()"
                + " should not be encoded", "\00\01\07", arg.getEncodedValue());
        }

} <|MERGE_RESOLUTION|>--- conflicted
+++ resolved
@@ -75,10 +75,7 @@
             arg.setAlwaysEncoded(false);
             assertEquals("name.?", arg.getEncodedName());
             assertEquals("value_ here", arg.getEncodedValue());
-<<<<<<< HEAD
-=======
-
->>>>>>> 4fa9dd69
+
             // The sample does not use a valid encoding
             arg = new HTTPArgument("name.?", "value_ here", true);
             assertEquals("name.?", arg.getName());
