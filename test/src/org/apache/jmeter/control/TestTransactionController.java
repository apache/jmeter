/*
 * Licensed to the Apache Software Foundation (ASF) under one or more
 * contributor license agreements.  See the NOTICE file distributed with
 * this work for additional information regarding copyright ownership.
 * The ASF licenses this file to You under the Apache License, Version 2.0
 * (the "License"); you may not use this file except in compliance with
 * the License.  You may obtain a copy of the License at
 *
 *   http://www.apache.org/licenses/LICENSE-2.0
 *
 * Unless required by applicable law or agreed to in writing, software
 * distributed under the License is distributed on an "AS IS" BASIS,
 * WITHOUT WARRANTIES OR CONDITIONS OF ANY KIND, either express or implied.
 * See the License for the specific language governing permissions and
 * limitations under the License.
 *
 */

package org.apache.jmeter.control;

import static org.junit.Assert.assertEquals;

import java.util.ArrayList;
import java.util.List;

import org.apache.jmeter.assertions.ResponseAssertion;
import org.apache.jmeter.junit.JMeterTestCase;
import org.apache.jmeter.reporters.ResultCollector;
import org.apache.jmeter.sampler.DebugSampler;
import org.apache.jmeter.samplers.SampleEvent;
import org.apache.jmeter.samplers.SampleListener;
import org.apache.jmeter.threads.JMeterContextService;
import org.apache.jmeter.threads.JMeterThread;
import org.apache.jmeter.threads.JMeterVariables;
import org.apache.jmeter.threads.ListenerNotifier;
import org.apache.jmeter.threads.TestCompiler;
import org.apache.jmeter.threads.ThreadGroup;
import org.apache.jmeter.util.JMeterUtils;
import org.apache.jorphan.collections.ListedHashTree;
import org.junit.Test;

<<<<<<< HEAD
import java.util.ArrayList;
import java.util.List;



import static org.junit.Assert.assertEquals;

=======
>>>>>>> a78d2b28

public class TestTransactionController extends JMeterTestCase {

    /**
     * @see "http://bz.apache.org/bugzilla/show_bug.cgi?id=57958"
     * @throws Exception when something breaks
     */
    @Test
    public void testIssue57958() throws Exception {
        JMeterContextService.getContext().setVariables(new JMeterVariables());


        TestSampleListener listener = new TestSampleListener();

        TransactionController transactionController = new TransactionController();
        transactionController.setGenerateParentSample(true);

        ResponseAssertion assertion = new ResponseAssertion();
        assertion.setTestFieldResponseCode();
        assertion.setToEqualsType();
        assertion.addTestString("201");

        DebugSampler debugSampler = new DebugSampler();
        debugSampler.addTestElement(assertion);

        LoopController loop = new LoopController();
        loop.setLoops(1);
        loop.setContinueForever(false);

        ListedHashTree hashTree = new ListedHashTree();
        hashTree.add(loop);
        hashTree.add(loop, transactionController);
        hashTree.add(transactionController, debugSampler);
        hashTree.add(transactionController, listener);
        hashTree.add(debugSampler, assertion);

        TestCompiler compiler = new TestCompiler(hashTree);
        hashTree.traverse(compiler);

        ThreadGroup threadGroup = new ThreadGroup();
        threadGroup.setNumThreads(1);

        ListenerNotifier notifier = new ListenerNotifier();

        JMeterThread thread = new JMeterThread(hashTree, threadGroup, notifier);
        thread.setThreadGroup(threadGroup);
        thread.setOnErrorStopThread(true);
        thread.run();

        assertEquals("Must one transaction samples with parent debug sample", 1, listener.events.size());
        assertEquals("Number of samples in transaction : 1, number of failing samples : 1", listener.events.get(0).getResult().getResponseMessage());
    }

<<<<<<< HEAD
    /**
     * @see "http://bz.apache.org/bugzilla/show_bug.cgi?id=61466"
     */
    @Test
    public void testIssue61466_dont_global_use() throws Exception {
        JMeterContextService.getContext().setVariables(new JMeterVariables());
        JMeterUtils.getJMeterProperties();


        // transactioncontroller.use_comment_on_all value defined as "false" per default
        JMeterUtils.setProperty("transactioncontroller.use_comment_on_all", "false");

        TestSampleListener listener1 = new TestSampleListener();
        TestSampleListener listener2 = new TestSampleListener();
        TestSampleListener listener3 = new TestSampleListener();

        TransactionController transactionController1 = new TransactionController();
        transactionController1.setComment("Test with default use of comment");
        transactionController1.setGenerateParentSample(true);

        TransactionController transactionController2 = new TransactionController();
        transactionController2.setComment("Test with forced use of comment");
        transactionController2.setGenerateParentSample(true);
        transactionController2.setUseComment(true);

        TransactionController transactionController3 = new TransactionController();
        transactionController3.setComment("Test with discarded use of comment");
        transactionController3.setGenerateParentSample(true);
        transactionController3.setUseComment(false);

        DebugSampler debugSampler1 = new DebugSampler();
        DebugSampler debugSampler2 = new DebugSampler();
        DebugSampler debugSampler3 = new DebugSampler();

        LoopController loop = new LoopController();
        loop.setLoops(1);
        loop.setContinueForever(false);

        ListedHashTree hashTree = new ListedHashTree();
        hashTree.add(loop);
        hashTree.add(loop, transactionController1);
        hashTree.add(transactionController1, debugSampler1);
        hashTree.add(transactionController1, listener1);
        hashTree.add(loop, transactionController2);
        hashTree.add(transactionController2);
        hashTree.add(transactionController2, debugSampler2);
        hashTree.add(transactionController2, listener2);
        hashTree.add(loop, transactionController3);
        hashTree.add(transactionController3);
        hashTree.add(transactionController3, debugSampler3);
        hashTree.add(transactionController3, listener3);
        
        TestCompiler compiler = new TestCompiler(hashTree);
        hashTree.traverse(compiler);

        ThreadGroup threadGroup = new ThreadGroup();
        threadGroup.setNumThreads(1);

        ListenerNotifier notifier = new ListenerNotifier();

        JMeterThread thread = new JMeterThread(hashTree, threadGroup, notifier);
        thread.setThreadGroup(threadGroup);
        thread.setOnErrorStopThread(true);
        thread.run();

        assertEquals("First TC must discard 'Comment' value from its SampleResult", "", listener1.events.get(0).getResult().getSampleComment());
        assertEquals("Second TC must force 'Comment' value from its SampleResult", "Test with forced use of comment", listener2.events.get(0).getResult().getSampleComment());
        assertEquals("Third TC must discard 'Comment' value from its SampleResult", "", listener3.events.get(0).getResult().getSampleComment());
    }
    
    @Test
    public void testIssue61466_do_global_use() throws Exception {
        JMeterContextService.getContext().setVariables(new JMeterVariables());
        JMeterUtils.getJMeterProperties();


        // transactioncontroller.use_comment_on_all value defined as "true"
        JMeterUtils.setProperty("transactioncontroller.use_comment_on_all", "true");

        TestSampleListener listener1 = new TestSampleListener();
        TestSampleListener listener2 = new TestSampleListener();
        TestSampleListener listener3 = new TestSampleListener();
        
        TransactionController transactionController1 = new TransactionController();
        transactionController1.setComment("Test with default use of comment");
        transactionController1.setGenerateParentSample(true);

        TransactionController transactionController2 = new TransactionController();
        transactionController2.setComment("Test with forced use of comment");
        transactionController2.setGenerateParentSample(true);
        transactionController2.setUseComment(true);

        TransactionController transactionController3 = new TransactionController();
        transactionController3.setComment("Test with discarded use of comment");
        transactionController3.setGenerateParentSample(true);
        transactionController3.setUseComment(false);

        DebugSampler debugSampler1 = new DebugSampler();
        DebugSampler debugSampler2 = new DebugSampler();
        DebugSampler debugSampler3 = new DebugSampler();

        LoopController loop = new LoopController();
        loop.setLoops(1);
        loop.setContinueForever(false);

        ListedHashTree hashTree = new ListedHashTree();
        hashTree.add(loop);
        hashTree.add(loop, transactionController1);
        hashTree.add(transactionController1, debugSampler1);
        hashTree.add(transactionController1, listener1);
        hashTree.add(loop, transactionController2);
        hashTree.add(transactionController2);
        hashTree.add(transactionController2, debugSampler2);
        hashTree.add(transactionController2, listener2);
        hashTree.add(loop, transactionController3);
        hashTree.add(transactionController3);
        hashTree.add(transactionController3, debugSampler3);
        hashTree.add(transactionController3, listener3);
        
        TestCompiler compiler = new TestCompiler(hashTree);
        hashTree.traverse(compiler);

        ThreadGroup threadGroup = new ThreadGroup();
        threadGroup.setNumThreads(1);

        ListenerNotifier notifier = new ListenerNotifier();

        JMeterThread thread = new JMeterThread(hashTree, threadGroup, notifier);
        thread.setThreadGroup(threadGroup);
        thread.setOnErrorStopThread(true);
        thread.run();

        assertEquals("First TC must force 'Comment' value from its SampleResult", "Test with default use of comment", listener1.events.get(0).getResult().getSampleComment());
        assertEquals("Second TC must force 'Comment' value from its SampleResult", "Test with forced use of comment", listener2.events.get(0).getResult().getSampleComment());
        assertEquals("Third TC must discard 'Comment' value from its SampleResult", "", listener3.events.get(0).getResult().getSampleComment());
    }

=======
>>>>>>> a78d2b28
    public class TestSampleListener extends ResultCollector implements SampleListener {
        public List<SampleEvent> events = new ArrayList<>();

        @Override
        public void sampleOccurred(SampleEvent e) {
            events.add(e);
        }

        @Override
        public void sampleStarted(SampleEvent e) {
            events.add(e);
        }

        @Override
        public void sampleStopped(SampleEvent e) {
            events.add(e);
        }
    }
}<|MERGE_RESOLUTION|>--- conflicted
+++ resolved
@@ -39,16 +39,8 @@
 import org.apache.jorphan.collections.ListedHashTree;
 import org.junit.Test;
 
-<<<<<<< HEAD
-import java.util.ArrayList;
-import java.util.List;
-
-
-
-import static org.junit.Assert.assertEquals;
-
-=======
->>>>>>> a78d2b28
+
+
 
 public class TestTransactionController extends JMeterTestCase {
 
@@ -102,7 +94,6 @@
         assertEquals("Number of samples in transaction : 1, number of failing samples : 1", listener.events.get(0).getResult().getResponseMessage());
     }
 
-<<<<<<< HEAD
     /**
      * @see "http://bz.apache.org/bugzilla/show_bug.cgi?id=61466"
      */
@@ -178,7 +169,6 @@
         JMeterContextService.getContext().setVariables(new JMeterVariables());
         JMeterUtils.getJMeterProperties();
 
-
         // transactioncontroller.use_comment_on_all value defined as "true"
         JMeterUtils.setProperty("transactioncontroller.use_comment_on_all", "true");
 
@@ -239,9 +229,6 @@
         assertEquals("Second TC must force 'Comment' value from its SampleResult", "Test with forced use of comment", listener2.events.get(0).getResult().getSampleComment());
         assertEquals("Third TC must discard 'Comment' value from its SampleResult", "", listener3.events.get(0).getResult().getSampleComment());
     }
-
-=======
->>>>>>> a78d2b28
     public class TestSampleListener extends ResultCollector implements SampleListener {
         public List<SampleEvent> events = new ArrayList<>();
 
